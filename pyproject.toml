--- conflicted
+++ resolved
@@ -24,11 +24,8 @@
 apscheduler = "^3.10.4"
 coverage = "^7.3.2"
 sphinx-rtd-theme = "^2.0.0"
-<<<<<<< HEAD
 parameterized = "^0.9.0"
-=======
 requests = "^2.31.0"
->>>>>>> 6eec231b
 
 
 [build-system]
