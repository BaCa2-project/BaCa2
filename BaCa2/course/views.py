import inspect
from abc import ABC, ABCMeta
from typing import Callable, List, Union

import django.db.models
from django.contrib.auth.mixins import UserPassesTestMixin
from django.http import HttpResponse, HttpResponseForbidden, JsonResponse
from django.shortcuts import redirect
from django.utils.translation import gettext_lazy as _

from course.models import Round, Submit, Task
from course.routing import InCourse
from main.views import UserModelView
from util.models_registry import ModelsRegistry
from util.views import BaCa2LoggedInView, BaCa2ModelView
from widgets.forms.course import (
    AddMembersFormWidget,
    CreateRoundForm,
    CreateRoundFormWidget,
    CreateTaskFormWidget
)
from widgets.listing import TableWidget
from widgets.listing.columns import DatetimeColumn, TextColumn
from widgets.navigation import SideNav

# ----------------------------------- Course views abstraction ---------------------------------- #

class ReadCourseViewMeta(ABCMeta):
    """
    Metaclass providing automated database routing for all course Views
    """

    DECORATOR_OFF = ['MODEL']

    def __new__(cls, name, bases, dct):
        """
        Creates new class with the same name, base and dictionary, but wraps all non-static,
        non-class methods and properties with :py:meth`read_course_decorator`

        *Special method signature from* ``django.db.models.base.ModelBase``
        """
        new_class = super().__new__(cls, name, bases, dct)

        for base in bases:
            new_class = cls.decorate_class(result_class=new_class,
                                           attr_donor=base,
                                           decorator=cls.read_course_decorator)
        new_class = cls.decorate_class(result_class=new_class,
                                       attr_donor=dct,
                                       decorator=cls.read_course_decorator)
        return new_class

    @staticmethod
    def decorate_class(result_class,
                       attr_donor: type | dict,
                       decorator: Callable[[Callable, bool], Union[Callable, property]]) -> type:
        """
        Decorates all non-static, non-class methods and properties of donor class with decorator
        and adds them to result class.

        :param result_class: Class to which decorated methods will be added
        :type result_class: type
        :param attr_donor: Class from which methods will be taken, or dictionary of methods
        :type attr_donor: type | dict
        :param decorator: Decorator to be applied to methods
        :type decorator: Callable[[Callable, bool], Union[Callable, property]]

        :returns: Result class with decorated methods
        :rtype: type

        """
        if isinstance(attr_donor, type):
            attr_donor = attr_donor.__dict__
        # Decorate all non-static, non-class methods with the hook method
        for attr_name, attr_value in attr_donor.items():
            if all(((callable(attr_value) or isinstance(attr_value, property)),
                    not attr_name.startswith('_'),
                    not isinstance(attr_value, classmethod),
                    not isinstance(attr_value, staticmethod),
                    not inspect.isclass(attr_value),
                    attr_name not in ReadCourseViewMeta.DECORATOR_OFF)):
                decorated_meth = decorator(attr_value,
                                           isinstance(attr_value, property))
                decorated_meth.__doc__ = attr_value.__doc__
                setattr(result_class,
                        attr_name,
                        decorated_meth)
        return result_class

    @staticmethod
    def read_course_decorator(original_method, prop: bool = False):
        """
        Decorator used to decode origin database from object. It wraps every operation inside
        the object to be performed on meta-read database.

        :param original_method: Original method to be wrapped
        :param prop: Indicates if original method is a property.
        :type prop: bool

        :returns: Wrapped method

        """

        def wrapper_method(self, *args, **kwargs):
            if InCourse.is_defined():
                result = original_method(self, *args, **kwargs)
            else:
                course_id = self.kwargs.get('course_id')
                if not course_id:
                    raise CourseModelView.MissingCourseId('Course not defined in URL params')
                with InCourse(course_id):
                    result = original_method(self, *args, **kwargs)
            return result

        def wrapper_property(self):
            if InCourse.is_defined():
                result = original_method.fget(self)
            else:
                course_id = self.kwargs.get('course_id')
                if not course_id:
                    raise CourseModelView.MissingCourseId('Course not defined in URL params')
                with InCourse(course_id):
                    result = original_method.fget(self)
            return result

        if prop:
            return property(wrapper_property)
        return wrapper_method


class CourseModelView(BaCa2ModelView, ABC, metaclass=ReadCourseViewMeta):
    class MissingCourseId(Exception):
        pass

    @classmethod
    def _url(cls, **kwargs) -> str:
        course_id = kwargs.get('course_id')
        if not course_id:
            raise cls.MissingCourseId('Course id required to construct URL')

        return f'/course/{course_id}/models/{cls.MODEL._meta.model_name}'


# ----------------------------------------- Model views ----------------------------------------- #

class RoundModelView(CourseModelView):
    MODEL = Round

    def check_get_filtered_permission(self,
                                      query_params: dict,
                                      query_result: List[django.db.models.Model],
                                      request,
                                      **kwargs) -> bool:
        return True

    def check_get_excluded_permission(self,
                                      query_params: dict,
                                      query_result: List[django.db.models.Model],
                                      request,
                                      **kwargs) -> bool:
        return True

    def post(self, request, **kwargs) -> JsonResponse:
        if request.POST.get('form_name') == 'add_round_form':
            return CreateRoundForm.handle_post_request(request)
        return self.handle_unknown_form(request, **kwargs)


class TaskModelView(CourseModelView):
    MODEL = Task

    def check_get_filtered_permission(self,
                                      query_params: dict,
                                      query_result: List[django.db.models.Model],
                                      request,
                                      **kwargs) -> bool:
        return True

    def check_get_excluded_permission(self, query_params: dict,
                                      query_result: List[django.db.models.Model], request,
                                      **kwargs) -> bool:
        return True

    def post(self, request, **kwargs) -> JsonResponse:
        pass


class SubmitModelView(CourseModelView):
    MODEL = Submit

    def check_get_filtered_permission(self,
                                      query_params: dict,
                                      query_result: List[django.db.models.Model],
                                      request,
                                      **kwargs) -> bool:
        return True

    def check_get_excluded_permission(self, query_params: dict,
                                      query_result: List[django.db.models.Model], request,
                                      **kwargs) -> bool:
        return True

    def post(self, request, **kwargs) -> JsonResponse:
        pass


# ----------------------------------------- User views ----------------------------------------- #

class CourseView(BaCa2LoggedInView):
    """
    View for non-admin members of a course. Only accessible if the user is a member of the course.
    For course admins and superusers, redirects to the course admin page.
    """

    template_name = 'course.html'

    def get(self, request, *args, **kwargs) -> HttpResponse:
        """
        Checks if the user is an admin of the course or a superuser. If so, redirects to the course
        admin page. If not, checks if the user is a member of the course. If so, returns the course
        page. If not, returns an HTTP 403 Forbidden error.
        """
        course = ModelsRegistry.get_course(self.kwargs.get('course_id'))
        if course.user_is_admin(request.user) or request.user.is_superuser:
            return redirect('course:course-admin', course_id=course.id)
        if not course.user_is_member(request.user):
            return HttpResponseForbidden(_('You are neither a member of this course nor an admin.\n'
                                           'You are not allowed to view this page.'))
        return super().get(request, *args, **kwargs)

    def get_context_data(self, **kwargs) -> dict:
        context = super().get_context_data(**kwargs)
        sidenav = SideNav(request=self.request,
                          collapsed=False,
                          toggle_button=False,
                          tabs=['My results', 'Tasks', 'Members'])
        self.add_widget(context, sidenav)
        return context


class CourseAdmin(BaCa2LoggedInView, UserPassesTestMixin):
    """
    View for admins of a course. Only accessible if the user is an admin of the course or a
    superuser.
    """

    template_name = 'course_admin.html'

    def test_func(self) -> bool:
        """
        Test function for UserPassesTestMixin.

        :return: `True` if the user is an admin of the course or a superuser, `False` otherwise.
        :rtype: bool
        """
        course = ModelsRegistry.get_course(self.kwargs.get('course_id'))
        return course.user_is_admin(self.request.user) or self.request.user.is_superuser

    def get_context_data(self, **kwargs) -> dict:
        context = super().get_context_data(**kwargs)
        course_id = self.kwargs.get('course_id')

        sidenav = SideNav(request=self.request,
                          collapsed=False,
                          toggle_button=True,
                          tabs=['Members', 'Rounds', 'Tasks', 'Results'],
                          sub_tabs={'Members': ['View members', 'Add members'],
                                    'Rounds': ['View rounds', 'Add round'],
                                    'Tasks': ['View tasks', 'Add task']}, )
        self.add_widget(context, sidenav)

        # members --------------------------------------------------------------
        members_table = TableWidget(
            name='members_table_widget',
            request=self.request,
            data_source_url=UserModelView.get_url(
                mode=BaCa2ModelView.GetMode.FILTER,
                query_params={'roles__course': course_id},
                serialize_kwargs={'course': course_id},
            ),
            cols=[TextColumn(name='first_name', header=_('First name')),
                  TextColumn(name='last_name', header=_('Last name')),
                  TextColumn(name='email', header=_('Email address')),
                  TextColumn(name='user_role', header=_('Role'))],
            title=_('Course members'),
        )
        self.add_widget(context, members_table)

        add_members_form = AddMembersFormWidget(request=self.request, course_id=course_id)
        self.add_widget(context, add_members_form)

        # rounds ---------------------------------------------------------------
        round_table = TableWidget(
            name='rounds_table_widget',
            request=self.request,
            data_source_url=RoundModelView.get_url(course_id=course_id),
            cols=[TextColumn(name='name', header=_('Round name')),
                  DatetimeColumn(name='start_date', header=_('Start date')),
                  DatetimeColumn(name='end_date', header=_('End date')),
                  DatetimeColumn(name='deadline_date', header=_('Deadline date')),
                  DatetimeColumn(name='reveal_date', header=_('Reveal date'))],
            title=_('Rounds'),
            refresh_button=True,
        )
        self.add_widget(context, round_table)

        add_round_form = CreateRoundFormWidget(request=self.request, course_id=course_id)
        self.add_widget(context, add_round_form)

        # tasks ----------------------------------------------------------------
        tasks_table = TableWidget(
            name='tasks_table_widget',
            request=self.request,
            data_source_url=TaskModelView.get_url(course_id=course_id),
            cols=[TextColumn(name='name', header=_('Task name')),
                  TextColumn(name='round_name', header=_('Round')),
                  TextColumn(name='judging_mode', header=_('Judging mode')),
                  TextColumn(name='points', header=_('Max points'))],
            title=_('Tasks'),
            refresh_button=True,
            default_order_col='round_name',
        )
        self.add_widget(context, tasks_table)

<<<<<<< HEAD
        return context


class CourseTask(BaCa2LoggedInView):
    template_name = 'course_task.html'

    def get(self, request, *args, **kwargs) -> HttpResponse:
        """
        Checks if the user is an admin of the course or a superuser. If so, redirects to the course
        admin page. If not, checks if the user is a member of the course. If so, returns the course
        page. If not, returns an HTTP 403 Forbidden error.
        """
        course = ModelsRegistry.get_course(self.kwargs.get('course_id'))
        # if course.user_is_admin(request.user) or request.user.is_superuser:
        #     return redirect('course:course-admin', course_id=course.id)
        if not course.user_is_member(request.user) and not course.user_is_admin(request.user):
            return HttpResponseForbidden(_('You are neither a member of this course nor an admin.\n'
                                           'You are not allowed to view this page.'))
        return super().get(request, *args, **kwargs)

    def get_context_data(self, **kwargs) -> dict:
        context = super().get_context_data(**kwargs)
        # course_id = self.kwargs.get('course_id')
        # task_id = self.kwargs.get('task_id')

        sidenav = SideNav(request=self.request,
                          collapsed=True,
                          tabs=['Description', 'Submit', 'My results'], )

        self.add_widget(context, sidenav)

        # Add widget, generating task description from file

        return context


class CourseTaskAdmin(BaCa2LoggedInView, UserPassesTestMixin):
    """
    View for admins of a course. Only accessible if the user is an admin of the course or a
    superuser.
    """

    template_name = 'course_task_admin.html'

    def test_func(self) -> bool:
        """
        Test function for UserPassesTestMixin.

        :return: `True` if the user is an admin of the course or a superuser, `False` otherwise.
        :rtype: bool
        """
        course = ModelsRegistry.get_course(self.kwargs.get('course_id'))
        return course.user_is_admin(self.request.user) or self.request.user.is_superuser

    def get_context_data(self, **kwargs) -> dict:
        context = super().get_context_data(**kwargs)
        course_id = self.kwargs.get('course_id')
        task_id = self.kwargs.get('task_id')

        sidenav = SideNav(request=self.request,
                          collapsed=True,
                          tabs=['Description', 'Student submissions', 'Edit'], )

        self.add_widget(context, sidenav)

        # Add widget, generating task description from file
        submissions_table = TableWidget(
            name='submissions_table_widget',
            request=self.request,
            data_source_url=SubmitModelView.get_url(
                mode=BaCa2ModelView.GetMode.FILTER,
                query_params={'task__id': task_id},
                course_id=course_id,
            ),
            cols=[
                DatetimeColumn(name='submit_date', header=_('Submit time')),
                TextColumn(name='user_first_name', header=_('Submitter name')),
                TextColumn(name='user_last_name', header=_('Submitter last name')),
                TextColumn(name='final_score', header=_('Score')),
            ],
            title=_('Submissions'),
            refresh_button=True,
        )
        self.add_widget(context, submissions_table)
=======
        add_task_form = CreateTaskFormWidget(request=self.request, course_id=course_id)
        self.add_widget(context, add_task_form)
>>>>>>> 4f4477b7

        return context<|MERGE_RESOLUTION|>--- conflicted
+++ resolved
@@ -322,7 +322,9 @@
         )
         self.add_widget(context, tasks_table)
 
-<<<<<<< HEAD
+        add_task_form = CreateTaskFormWidget(request=self.request, course_id=course_id)
+        self.add_widget(context, add_task_form)
+
         return context
 
 
@@ -407,9 +409,5 @@
             refresh_button=True,
         )
         self.add_widget(context, submissions_table)
-=======
-        add_task_form = CreateTaskFormWidget(request=self.request, course_id=course_id)
-        self.add_widget(context, add_task_form)
->>>>>>> 4f4477b7
 
         return context