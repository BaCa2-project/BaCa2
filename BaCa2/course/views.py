--- conflicted
+++ resolved
@@ -7,11 +7,7 @@
 from django.http import JsonResponse
 from django.utils.translation import gettext_lazy as _
 
-<<<<<<< HEAD
-from core.choices import BasicModelAction, SubmitType
-=======
-from core.choices import EMPTY_FINAL_STATUSES, BasicModelAction, ResultStatus
->>>>>>> cd4a073c
+from core.choices import EMPTY_FINAL_STATUSES, BasicModelAction, ResultStatus, SubmitType
 from course.models import Result, Round, Submit, Task
 from course.routing import InCourse
 from main.models import Course
@@ -495,12 +491,7 @@
                 'request': self.request,
                 'cols': [TextColumn(name='task_name', header=_('Task name')),
                          DatetimeColumn(name='submit_date', header=_('Submit time')),
-<<<<<<< HEAD
-=======
-                         TextColumn(name='user_first_name', header=_('Submitter first name')),
-                         TextColumn(name='user_last_name', header=_('Submitter last name')),
                          TextColumn(name='submit_status', header=_('Submit status')),
->>>>>>> cd4a073c
                          TextColumn(name='summary_score', header=_('Score'))],
                 'refresh_button': True,
                 'paging': TableWidgetPaging(page_length=50,
@@ -630,7 +621,6 @@
             self.add_widget(context, submit_form)
 
         # results list ---------------------------------------------------------------------------
-<<<<<<< HEAD
 
         view_all_submits = user.has_course_permission(Course.CourseAction.VIEW_SUBMIT.label,
                                                       course)
@@ -651,11 +641,14 @@
                 'request': self.request,
                 'cols': [TextColumn(name='task_name', header=_('Task name')),
                          DatetimeColumn(name='submit_date', header=_('Submit time')),
+                         TextColumn(name='submit_status', header=_('Submit status')),
                          TextColumn(name='summary_score', header=_('Score'))],
                 'refresh_button': True,
                 'paging': TableWidgetPaging(page_length=50,
                                             allow_length_change=True,
                                             length_change_options=[10, 25, 50, 100]),
+                'default_order_col': 'submit_date',
+                'default_order_asc': False,
             }
 
             if view_all_submits:
@@ -689,31 +682,6 @@
                           collapsed=True,
                           tabs=sidenav_tabs)
         self.add_widget(context, sidenav)
-=======
-        results_table = TableWidget(
-            name='results_table_widget',
-            request=self.request,
-            data_source=SubmitModelView.get_url(
-                mode=BaCa2ModelView.GetMode.FILTER,
-                query_params={'task__pk': task_id,
-                              'usr': user.id},
-                serialize_kwargs={'show_user': False},
-                course_id=course_id,
-            ),
-            cols=[
-                DatetimeColumn(name='submit_date', header=_('Submit time')),
-                TextColumn(name='final_score', header=_('Percentage')),
-                TextColumn(name='submit_status', header=_('Submit status')),
-                TextColumn(name='task_score', header=_('Task score')),
-            ],
-            title=f"{_('My results')} - {task.task_name}",
-            refresh_button=True,
-            link_format_string=f'/course/{course_id}/submit/[[id]]/',
-            default_order_col='submit_date',
-            default_order_asc=False,
-        )
-        self.add_widget(context, results_table)
->>>>>>> cd4a073c
 
         return context
 
