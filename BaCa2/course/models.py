from django.db import models
from django.db.models import Count

from BaCa2.choices import TaskJudgingMode, ResultStatus
from BaCa2.exceptions import ModelValidationError, DataError
from BaCa2.settings import BASE_DIR

from main.models import User

SUBMITS_DIR = BASE_DIR / 'submits'

__all__ = ['Round', 'Task', 'TestSet', 'Test', 'Submit', 'Result']


# "A round is a period of time in which a tasks can be submitted."
#
# The class has four fields:
#
# * start_date: The date and time when the round starts.
# * end_date: The date and time when ends possibility to gain max points.
# * deadline_date: The date and time when the round ends for submitting.
# * reveal_date: The date and time when the round results will be visible for everyone.
class Round(models.Model):
    start_date = models.DateTimeField()
    end_date = models.DateTimeField(null=True)
    deadline_date = models.DateTimeField()
    reveal_date = models.DateTimeField(null=True)

    @property
    def validate(self):
        if self.end_date is not None and (self.end_date <= self.start_date or self.deadline_date < self.end_date):
            raise ModelValidationError("Round: End date out of bounds of start date and deadline.")
        elif self.deadline_date <= self.start_date:
            raise ModelValidationError("Round: Start date can't be later then deadline.")

    def __str__(self):
        return f"Round {self.pk}"


class Task(models.Model):
    package_instance = models.IntegerField()  # TODO: add foreign key
    task_name = models.CharField(max_length=1023)
    round = models.ForeignKey(Round, on_delete=models.CASCADE)
    judging_mode = models.CharField(
        max_length=3,
        choices=TaskJudgingMode.choices,
        default=TaskJudgingMode.LIN
    )
    points = models.FloatField()

    def __str__(self):
        return f"Task {self.pk}: {self.task_name}; Judging mode: {TaskJudgingMode[self.judging_mode].label};" \
               f" Package: {self.package_instance}"

    @property
    def sets(self):
        """
        It returns all the test sets that are associated with the task
        :return: A list of all the TestSet objects that are associated with the Task object.
        """
        return TestSet.objects.filter(task=self).all()

    def last_submit(self, usr, amount=1):
        """
        It returns the last submit of a user for a task or a list of 'amount' last submits to that task.

        :param usr: The user who submitted the task
        :param amount: The amount of submits to return, defaults to 1 (optional)
        :return: The last submit of a user for a task.
        """
        if amount == 1:
            return Submit.objects.filter(task=self, usr=usr.pk).order_by('-submit_date').first()
        return Submit.objects.filter(task=self, usr=usr.pk).order_by('-submit_date').all()[:amount]

    def best_submit(self, usr, amount=1):
        """
        It returns the best submit of a user for a task or list of 'amount' best submits to that task.

        :param usr: The user who submitted the solution
        :param amount: The amount of submits you want to get, defaults to 1 (optional)
        :return: The best submit of a user for a task.
        """
        if amount == 1:
            return Submit.objects.filter(task=self, usr=usr.pk).order_by('-final_score').first()
        return Submit.objects.filter(task=self, usr=usr.pk).order_by('-final_score').all()[:amount]


class TestSet(models.Model):
    task = models.ForeignKey(Task, on_delete=models.CASCADE)
    short_name = models.CharField(max_length=255)
    weight = models.FloatField()

    def __str__(self):
        return f"TestSet {self.pk}: Task/set: {self.task.task_name}/{self.short_name} (w: {self.weight})"

    @property
    def tests(self):
        """
        It returns all the tests that are associated with the test set
        :return: A list of all the tests in the test set.
        """
        return Test.objects.filter(test_set=self).all()


class Test(models.Model):
    short_name = models.CharField(max_length=255)
    test_set = models.ForeignKey(TestSet, on_delete=models.CASCADE)

    def __str__(self):
        return f"Test {self.pk}: Test/set/task: " \
               f"{self.short_name}/{self.test_set.short_name}/{self.test_set.task.task_name}"


# It's a model for a submit. It has a submit date, source code, task, user id, and final score
class Submit(models.Model):
    submit_date = models.DateTimeField(auto_now_add=True)
    source_code = models.FileField(upload_to=SUBMITS_DIR)
    task = models.ForeignKey(Task, on_delete=models.CASCADE)
<<<<<<< HEAD
    user = models.FloatField()
=======
    usr = models.BigIntegerField(validators=[User.exists])
>>>>>>> 250e374b
    final_score = models.FloatField(default=-1)

    @classmethod
    def create_new(cls, **kwargs):
        user = kwargs.get('usr')
        if isinstance(user, User):
            kwargs['usr'] = user.pk
        return cls.objects.create(**kwargs)

    @property
    def user(self):
        return User.objects.get(pk=self.usr)

    def __str__(self):
        return f"Submit {self.pk}: User: {self.user}; Task: {self.task.task_name}; " \
               f"Score: {self.final_score if self.final_score > -1 else 'PENDING'}"

    def score(self, rejudge: bool = False):
        """
        It calculates the score of a submit

        :param rejudge: If True, the score will be recalculated even if it was already calculated before,
            defaults to False (optional)
        :type rejudge: bool
        :return: The score of the submit.
        :raise DataError: if there is more results than tests
        :raise NotImplementedError: if selected judging mode is not implemented
        """

        if rejudge:
            self.final_score = -1

        # It's a cache. If the score was already calculated, it will be returned without recalculating.
        if self.final_score != -1:
            return self.final_score

        # It counts amount of different statuses, grouped by test sets.
        results = (
            Result.objects
            .filter(submit=self)
            .values('test__test_set', 'status')
            .annotate(amount=Count('*'))
        )

        # It counts amount of tests in each test set.
        tests = (
            Test.objects
            .filter(test_set__task=self.task)
            .values('test_set')
            .annotate(amount=Count('*'))
        )

        # It's a dictionary, where keys are test sets, and values are dictionaries with keys:
        #         - MAX: amount of tests in test set
        #         - SUM: amount of results in test set
        #         - score: score of test set
        #         - [ResultStatus]: amount of statuses with that result.
        results_aggregated = {}
        for s in tests:
            results_aggregated[s['test_set']] = {'MAX': s['amount'], 'SUM': 0}

        for r in results:
            results_aggregated[r['test__test_set']][r['status']] = r['amount']
            results_aggregated[r['test__test_set']]['SUM'] += r['amount']

        judging_mode = self.task.judging_mode
        for test_set, s in results_aggregated.items():
            if s['SUM'] > s['MAX']:
                raise DataError(f"Submit ({self}): More test results, then test assigned to task")
            if s['SUM'] < s['MAX']:
                return -1

            # It's calculating the score of a submit, depending on judging mode.
            if judging_mode == TaskJudgingMode.LIN:
                results_aggregated[test_set]['score'] = s.get('OK', 0) / s['SUM']
            elif judging_mode == TaskJudgingMode.UNA:
                results_aggregated[test_set]['score'] = float(s.get('OK', 0) == s['SUM'])
            else:
                raise NotImplementedError(f"Submit ({self}): Task {self.task.pk} has judging mode " +
                                          f"which is not implemented.")

        # It's calculating the score of a submit, as weighted average of sets scores.
        final_score = 0
        final_weight = 0
        for test_set, s in results_aggregated.items():
            final_weight += (weight := TestSet.objects.filter(pk=test_set).first().weight)
            final_score += s['score'] * weight

        self.final_score = round(final_score / final_weight, 6)
        return self.final_score


# `Result` is a class that represents a result of a test for a given submit and task (test set)
class Result(models.Model):  # TODO: +pola z kolejki
    test = models.ForeignKey(Test, on_delete=models.CASCADE)
    submit = models.ForeignKey(Submit, on_delete=models.CASCADE)
    status = models.CharField(
        max_length=3,
        choices=ResultStatus.choices,
        default=ResultStatus.PND
    )

    def __str__(self):
        return f"Result {self.pk}: Set[{self.test.test_set.short_name}] Test[{self.test.short_name}]; " \
               f"Stat: {ResultStatus[self.status]}"<|MERGE_RESOLUTION|>--- conflicted
+++ resolved
@@ -116,11 +116,7 @@
     submit_date = models.DateTimeField(auto_now_add=True)
     source_code = models.FileField(upload_to=SUBMITS_DIR)
     task = models.ForeignKey(Task, on_delete=models.CASCADE)
-<<<<<<< HEAD
-    user = models.FloatField()
-=======
     usr = models.BigIntegerField(validators=[User.exists])
->>>>>>> 250e374b
     final_score = models.FloatField(default=-1)
 
     @classmethod
