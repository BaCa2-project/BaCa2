from __future__ import annotations

import inspect
from datetime import datetime
from pathlib import Path
from typing import TYPE_CHECKING, Any, List, Self

from django.conf import settings
from django.core.exceptions import ValidationError
from django.db import models, transaction
from django.db.models import Count
from django.db.models.base import ModelBase
from django.utils.timezone import now
from django.utils.translation import gettext_lazy as _

from baca2PackageManager import TestF, TSet
from baca2PackageManager.broker_communication import BrokerToBaca
from baca2PackageManager.tools import bytes_from_str, bytes_to_str
from core.choices import (
    EMPTY_FINAL_STATUSES,
    HALF_EMPTY_FINAL_STATUSES,
    ModelAction,
    ResultStatus,
    ScoreSelectionPolicy,
    SubmitType,
    TaskJudgingMode
)
from core.exceptions import DataError
from core.tools.misc import str_to_datetime
from course.routing import InCourse, OptionalInCourse
from util.models_registry import ModelsRegistry

if TYPE_CHECKING:
    from broker_api.models import BrokerSubmit
    from main.models import Course, User
    from package.models import PackageInstance

__all__ = ['Round', 'Task', 'TestSet', 'Test', 'Submit', 'Result']


class ReadCourseMeta(ModelBase):
    """
    Metaclass providing automated database routing for all course objects.
    If object was acquired from specific database, all operations are performed inside
    of this database.
    """
    DECORATOR_OFF = []

    def __new__(cls, name, bases, dct):
        """
        Creates new class with the same name, base and dictionary, but wraps all non-static,
        non-class methods and properties with :py:meth`read_course_decorator`

        *Special method signature from* ``django.db.models.base.ModelBase``
        """
        result_class = super().__new__(cls, name, bases, dct)

        # Decorate all non-static, non-class methods with the hook method
        for attr_name, attr_value in dct.items():
            if all(((callable(attr_value) or isinstance(attr_value, property)),
                    not attr_name.startswith('_'),
                    not isinstance(attr_value, classmethod),
                    not isinstance(attr_value, staticmethod),
                    not inspect.isclass(attr_value),
                    attr_name not in cls.DECORATOR_OFF)):
                decorated_meth = cls.read_course_decorator(attr_value,
                                                           isinstance(attr_value, property))
                decorated_meth.__doc__ = attr_value.__doc__
                setattr(result_class,
                        attr_name,
                        decorated_meth)
            elif isinstance(attr_value, models.Field):
                dest_field = result_class.__dict__.get(attr_name)
                dest_field_id = result_class.__dict__.get(f'{attr_name}_id')
                setattr(result_class, f'{attr_name}_', cls.field_decorator(dest_field))
                if dest_field_id:
                    setattr(result_class, f'{attr_name}_id_', cls.field_decorator(dest_field_id))
        return result_class

    @staticmethod
    def field_decorator(field):
        """
        Decorator used to decode origin database from object. It wraps every operation inside
        the object to be performed on meta-read database.

        :param field: Field to be wrapped
        :type field: models.Field

        :returns: Wrapped field
        """

        @property
        def field_property(self):
            if InCourse.is_defined():
                return field.__get__(self)
            with InCourse(self._state.db):
                return field.__get__(self)

        return field_property

    @staticmethod
    def read_course_decorator(original_method, prop: bool = False):
        """
        Decorator used to decode origin database from object. It wraps every operation inside
        the object to be performed on meta-read database.

        :param original_method: Original method to be wrapped
        :param prop: Indicates if original method is a property.
        :type prop: bool

        :returns: Wrapped method

        """

        def wrapper_method(self, *args, **kwargs):
            if InCourse.is_defined():
                result = original_method(self, *args, **kwargs)
            else:
                with InCourse(self._state.db):
                    result = original_method(self, *args, **kwargs)
            return result

        def wrapper_property(self):
            if InCourse.is_defined():
                result = original_method.fget(self)
            else:
                with InCourse(self._state.db):
                    result = original_method.fget(self)
            return result

        if prop:
            return property(wrapper_property)
        return wrapper_method


class RoundManager(models.Manager):

    @transaction.atomic
    def create_round(self,
                     start_date: datetime | str,
                     deadline_date: datetime | str,
                     name: str = None,
                     end_date: datetime = None,
                     reveal_date: datetime = None,
                     score_selection_policy: ScoreSelectionPolicy = ScoreSelectionPolicy.BEST,
                     course: str | int | Course = None) -> Round:
        """
        It creates a new round object, but validates it first.

        :param start_date: The start date of the round.
        :type start_date: datetime
        :param deadline_date: The deadline date of the round.
        :type deadline_date: datetime
        :param name: The name of the round, defaults to ``Round <nb>`` (optional)
        :type name: str
        :param end_date: The end date of the round, defaults to None (optional)
        :type end_date: datetime
        :param reveal_date: The results reveal date for the round, defaults to None (optional)
        :type reveal_date: datetime
        :param score_selection_policy: The policy for selecting the task score from user's submits,
            defaults to ScoreSelectionPolicy.BEST (optional)
        :type score_selection_policy: :class:`core.choices.ScoreSelectionPolicy`
        :param course: The course that the round is in, if None - acquired from external definition
            (optional)
        :type course: str | int | Course
        :return: A new round object.
        :rtype: Round
        """
        if isinstance(start_date, str):
            start_date = str_to_datetime(start_date)
        if isinstance(deadline_date, str):
            deadline_date = str_to_datetime(deadline_date)
        if isinstance(end_date, str):
            end_date = str_to_datetime(end_date)
        if isinstance(reveal_date, str):
            reveal_date = str_to_datetime(reveal_date)

        Round.validate_dates(start_date, deadline_date, end_date)

        if name is None:
            name = self.default_round_name
        with OptionalInCourse(course):
            new_round = self.model(start_date=start_date,
                                   deadline_date=deadline_date,
                                   name=name,
                                   end_date=end_date,
                                   reveal_date=reveal_date,
                                   score_selection_policy=score_selection_policy)
            new_round.save()
            return new_round

    @transaction.atomic
    def delete_round(self, round_: int | Round, course: str | int | Course = None) -> None:
        """
        It deletes a round object.

        :param round_: The round id that you want to delete.
        :type round_: int
        :param course: The course that the round is in, defaults to None (optional)
        :type course: str | int | Course
        """
        with OptionalInCourse(course):
            ModelsRegistry.get_round(round_).delete()

    def all_rounds(self) -> List[Round]:
        """
        It returns all the rounds.

        :return: A list of all the Round objects.
        :rtype: List[Round]
        """
        return list(self.all())

    @property
    def default_round_name(self) -> str:
        """
        It returns the default round name.

        :return: The default round name.
        :rtype: str
        """
        return f'Round {self.count() + 1}'


class Round(models.Model, metaclass=ReadCourseMeta):
    """
    A round is a period of time in which a tasks can be submitted.
    """

    #: Name of round
    name = models.CharField(max_length=2047, default='<no-name>')
    #: The date and time when the round starts.
    start_date = models.DateTimeField()
    #: The date and time when ends possibility to gain max points.
    end_date = models.DateTimeField(null=True)
    #: The date and time when the round ends for submitting.
    deadline_date = models.DateTimeField()
    #: The date and time when the round results will be visible for everyone.
    reveal_date = models.DateTimeField(null=True)
    #: The policy for selecting the task score from user's submits.
    score_selection_policy = models.CharField(choices=ScoreSelectionPolicy.choices,
                                              default=ScoreSelectionPolicy.BEST,
                                              max_length=4)

    #: The manager for the Round model.
    objects = RoundManager()

    class BasicAction(ModelAction):
        """
        Basic actions for Round model.
        """
        ADD = 'add', 'add_round'
        DEL = 'delete', 'delete_round'
        EDIT = 'edit', 'change_round'
        VIEW = 'view', 'view_round'

    @staticmethod
    def validate_dates(start_date: datetime,
                       deadline_date: datetime,
                       end_date: datetime = None) -> None:
        """
        If the end date is not None, then the end date must be greater than the start date and the
        deadline date must be greater than the end date. If the end date is None, then the
        deadline date must be greater than the start date.

        :param start_date: The start date of the round.
        :type start_date: datetime
        :param deadline_date: The deadline date of the round.
        :type deadline_date: datetime
        :param end_date: The end date of the round, defaults to None (optional)
        :type end_date: datetime

        :raise ValidationError: If validation is not successful.
        """
        if end_date is not None and (end_date <= start_date or deadline_date < end_date):
            raise ValidationError('Round: End date out of bounds of start date and deadline.')
        elif deadline_date <= start_date:
            raise ValidationError("Round: Start date can't be later then deadline.")

    @transaction.atomic
    def update(self, **kwargs) -> None:
        """
        It updates the round object.

        :param kwargs: The new values for the round object.
        :type kwargs: dict
        """
        for key, value in kwargs.items():
            if key in ('start_date', 'deadline_date', 'end_date',
                       'reveal_date') and isinstance(value, str):
                value = str_to_datetime(value)
            setattr(self, key, value)
        self.validate_dates(self.start_date, self.deadline_date, self.end_date)
        self.save()

    @transaction.atomic
    def delete(self, using: Any = None, keep_parents: bool = False):
        """
        It deletes the round object.
        """
        tasks = Task.objects.filter(round=self).all()
        for task in tasks:
            task.delete()
        super().delete(using, keep_parents)

    @property
    def is_open(self) -> bool:
        """
        It checks if the round is open.

        :return: A boolean value.
        :rtype: bool
        """
        return self.start_date <= now() <= self.deadline_date

    @property
    def tasks(self) -> List[Task]:
        """
        It returns all the tasks that are associated with the round

        :return: A list of all the Task objects that are associated with the Round object.
        :rtype: QuerySet
        """
        return list(Task.objects.filter(round=self).all())

    @property
    def round_points(self) -> float:
        """
        It returns the amount of points that can be gained for completing all the tasks in the
        round.

        :return: The amount of points that can be gained for completing all the tasks in the round.
        """
        return sum(task.points for task in self.tasks)

    def __str__(self):
        return f'Round {self.pk}: {self.name}'

    def get_data(self, add_formatted_dates: bool = False) -> dict:
        """
        :param add_formatted_dates: If True, formatted dates will be added to the data, defaults to
            False (optional)
        :type add_formatted_dates: bool

        :return: The data of the round.
        :rtype: dict
        """
        from widgets.navigation import SideNav
        res = {
            'id': self.pk,
            'name': self.name,
            'start_date': self.start_date,
            'end_date': self.end_date,
            'deadline_date': self.deadline_date,
            'reveal_date': self.reveal_date,
            'normalized_name': SideNav.normalize_tab_name(self.name),
            'score_selection_policy': self.score_selection_policy,
        }
        if add_formatted_dates:
            res |= {
                'f_start_date': self.start_date.strftime('%Y-%m-%d %H:%M'),
                'f_end_date': self.end_date.strftime('%Y-%m-%d %H:%M') if self.end_date else None,
                'f_deadline_date': self.deadline_date.strftime('%Y-%m-%d %H:%M'),
                'f_reveal_date': self.reveal_date.strftime(
                    '%Y-%m-%d %H:%M') if self.reveal_date else None
            }
        return res


class TaskManager(models.Manager):

    @transaction.atomic
    def create_task(self,
                    package_instance: int | PackageInstance,
                    round_: int | Round,
                    task_name: str,
                    points: float = None,
                    judging_mode: str | TaskJudgingMode = TaskJudgingMode.LIN,
                    initialise_task: bool = True,
                    course: str | int | Course = None) -> Task:
        """
        It creates a new task object, and (if `initialise_task` is True) initialises it using
        data from `PackageManager`.

        :param package_instance: The package instance that you want to associate the task with.
        :type package_instance: int | PackageInstance
        :param round_: The round that you want to associate the task with.
        :type round_: int | Round
        :param task_name: The name of the task.
        :type task_name: str
        :param points: The amount of points that you can get for completing the task.
        :type points: float
        :param judging_mode: The judging mode of the task, defaults to
            TaskJudgingMode.LIN (optional)
        :type judging_mode: TaskJudgingMode
        :param initialise_task: If True, the task will be initialised using data from
            PackageManager, otherwise sub-objects (tasks, sets & tests) won't be created
            defaults to True (optional)
        :type initialise_task: bool
        :param course: The course that the task is in, if None - acquired from external definition
            (optional)
        :type course: str | int | Course

        :return: A new task object.
        :rtype: Task
        """
        package_instance = ModelsRegistry.get_package_instance(package_instance)
        round_ = ModelsRegistry.get_round(round_)
        judging_mode = ModelsRegistry.get_task_judging_mode(judging_mode)

        if points is None:
            points = package_instance.package['points']
        with OptionalInCourse(course):
            new_task = self.model(package_instance_id=package_instance.pk,
                                  task_name=task_name,
                                  round=round_,
                                  judging_mode=judging_mode,
                                  points=points)
            new_task.save()
            if initialise_task:
                new_task.initialise_task()
            return new_task

    @transaction.atomic
    def update_task(self,
                    task: int | Task,
                    new_package_instance: int | PackageInstance,
                    **kwargs) -> Task:
        """
        It creates a new task object from the old one, and initialises it using data from
        `PackageManager`. Old task is marked as legacy and new task is returned.

        :param task: Old task that will be updated
        :type task: int | Task
        :param new_package_instance: New package instance that will be used to update the task
        :type new_package_instance: int | PackageInstance

        :return: A new task object.
        :rtype: Task
        """

        old_task = ModelsRegistry.get_task(task)
        new_package_instance = ModelsRegistry.get_package_instance(new_package_instance)

        new_task = self.model(
            package_instance_id=new_package_instance.pk,
            task_name=kwargs.get('task_name', old_task.task_name),
            round=kwargs.get('round', old_task.round),
            judging_mode=kwargs.get('judging_mode', old_task.judging_mode),
            points=kwargs.get('points', old_task.points)
        )
        new_task.save()
        new_task.initialise_task()

        old_task.task_update = new_task
        old_task.is_legacy = True
        old_task.save()

        return new_task

    @transaction.atomic
    def delete_task(self, task: int | Task, course: str | int | Course = None) -> None:
        """
        It deletes a task object (with all the test sets and tests that are associated with it).

        :param task: The task id that you want to delete.
        :type task: int
        :param course: The course that the task is in, if None - acquired from external definition
            (optional)
        :type course: str | int | Course
        """
        task = ModelsRegistry.get_task(task, course)
        with OptionalInCourse(course):
            task.delete()

    @staticmethod
    def package_instance_exists_validator(package_instance: int) -> bool:
        """
        It checks if a package instance exists.

        :param package_instance: The package instance id that you want to check.
        :type package_instance: int | PackageInstance

        :return: A boolean value.
        :rtype: bool
        """
        from package.models import PackageInstance
        return PackageInstance.objects.exists_validator(package_instance)


class Task(models.Model, metaclass=ReadCourseMeta):
    """
    It represents a task that user can submit a solution to. The task is judged and scored
    automatically
    """

    #: Pseudo-foreign key to package instance.
    package_instance_id = models.BigIntegerField(
        validators=[TaskManager.package_instance_exists_validator])
    #: Represents displayed task name
    task_name = models.CharField(max_length=1023)
    #: Foreign key to round, which task is assigned to.
    round = models.ForeignKey(Round, on_delete=models.CASCADE)  # noqa: A003
    #: Judging mode as choice from core.choices.TaskJudgingMode (enum-type choice)
    judging_mode = models.CharField(
        max_length=3,
        choices=TaskJudgingMode.choices,
        default=TaskJudgingMode.LIN
    )
    #: Maximum amount of points to be earned by completing this task.
    points = models.FloatField()
    #: When task is updated, new instance is created - old submits have to be supported.
    #: Submit.update gives access to rejudging with the newest task version
    task_update = models.ForeignKey(
        to='course.Task',
        on_delete=models.SET_NULL,
        null=True,
        default=None
    )
    #: Indicates if task is legacy task, which is used only to support legacy submits
    is_legacy = models.BooleanField(default=False)

    #: The manager for the Task model.
    objects = TaskManager()

    class BasicAction(ModelAction):
        """
        Basic actions for Task model.
        """
        ADD = 'add', 'add_task'
        DEL = 'delete', 'delete_task'
        EDIT = 'edit', 'change_task'
        VIEW = 'view', 'view_task'

    def __str__(self):
        return (f'Task {self.pk}: {self.task_name}; '
                f'Judging mode: {TaskJudgingMode[self.judging_mode].label}; '
                f'Package: {self.package_instance}')

    def initialise_task(self) -> None:
        """
        It initialises the task by creating a new instance of the Task class, and adding all task
        sets and tests to db.

        :return: None
        """
        pkg = self.package_instance.package
        for t_set in pkg.sets():
            TestSet.objects.create_from_package(t_set, self)

    @transaction.atomic
    def delete(self, using=None, keep_parents=False):
        """
        It deletes the task object, and all the test sets and tests that are associated with it.
        """
        for t_set in self.sets:
            t_set.delete()
        super().delete(using, keep_parents)

    @property
    def newest_update(self) -> Task:
        """
        :return: Newest update of the task
        :rtype: Task
        """
        result = self
        while result.task_update:
            result = result.task_update

        return result

    @property
    def sets(self) -> List[TestSet]:
        """
        It returns all the test sets that are associated with the task

        :return: A list of all the TestSet objects that are associated with the Task object.
        """
        return list(TestSet.objects.filter(task=self).all())

    @property
    def sets_amount(self) -> int:
        """
        It returns the amount of test sets that are associated with the task

        :return: The amount of TestSet objects that are associated with the Task object.
        """
        return TestSet.objects.filter(task=self).count()

    @property
    def tests_amount(self) -> int:
        """
        It returns the amount of tests that are associated with the task

        :return: The amount of Test objects that are associated with the Task object.
        """
        return Test.objects.filter(test_set__task=self).count()

    @property
    def package_instance(self) -> PackageInstance:
        """
        It returns the package instance associated with the current package instance.

        :return: A PackageInstance object.
        :rtype: PackageInstance
        """
        return ModelsRegistry.get_package_instance(self.package_instance_id)

    @transaction.atomic
    def refresh_user_submits(self, user: str | int | User, rejudge: bool = False) -> None:
        """
        It refreshes the submits' scores for a user for a task. If rejudge is True, the score will
        be recalculated even if it was already calculated before.

        :param user: The user who submitted the task
        :type user: str | int | User
        :param rejudge: If True, the score will be recalculated even if it was already calculated
            before, defaults to False (optional)
        :type rejudge: bool
        """
        user = ModelsRegistry.get_user(user)
        for submit in Submit.objects.filter(task=self, usr=user.pk).all():
            submit.score(rejudge=rejudge)

    def submits(self, user: str | int | User = None) -> List[Submit]:
        """
        It returns all the submits that are associated with the task. If user is specified,
        returns only submits of that user.

        :param user: The user who submitted the task, defaults to None (optional)
        :type user: str | int | User

        :return: A list of all the Submit objects that are associated with the Task object.
        :rtype: List[Submit]
        """
        if user is None:
            return list(Submit.objects.filter(task=self).all())
        user = ModelsRegistry.get_user(user)
        return list(Submit.objects.filter(task=self, usr=user.pk).all())

    def last_submit(self, user: str | int | User, amount=1) -> Submit | List[Submit] | None:
        """
        :param user: A user who may submit solutions to the task
        :type user: str | int | User
        :param amount: The amount of submits to return, defaults to 1 (optional)
        :type amount: int
        :return: The last submit of a user for a task or a list of 'amount' last submits to that
            task. If the user has not submitted any solutions, returns None.
        :rtype: Submit | List[Submit] | None
        """
        user = ModelsRegistry.get_user(user)
        self.refresh_user_submits(user)
        query_set = Submit.objects.filter(task=self, usr=user.pk)

        if not query_set.exists():
            return None

        if amount == 1:
            return query_set.order_by('-submit_date').first()

        return query_set.order_by('-submit_date').all()[:amount]

    def best_submit(self, user: str | int | User, amount=1) -> Submit | List[Submit] | None:
        """
        :param user: A user who may submit solutions to the task
        :type user: str | int | User
        :param amount: The amount of submits to return, defaults to 1 (optional)
        :type amount: int
        :return: The best submit of a user for a task or a list of 'amount' best submits to that
            task. If the user has not submitted any solutions, returns None.
        :rtype: Submit | List[Submit] | None
        """
        user = ModelsRegistry.get_user(user)
        self.refresh_user_submits(user)
        query_set = Submit.objects.filter(task=self, usr=user.pk)

        if not query_set.exists():
            return None

        if amount == 1:
            return query_set.order_by('-final_score').first()

        return query_set.order_by('-final_score').all()[:amount]

    def user_scored_submit(self, user: str | int | User) -> Submit | None:
        """
        :param user: A user who may submit solutions to the task
        :type user: str | int | User
        :return: The submit from which the user task score is calculated, selected based on the
            score selection policy of the round the task belongs to. If the user has not submitted
            any solutions, returns None.
        :rtype: Submit | None
        """
        ssp = self.round.score_selection_policy
        submit = None

        if ssp == ScoreSelectionPolicy.BEST:
            submit = self.best_submit(user)
        elif ssp == ScoreSelectionPolicy.LAST:
            submit = self.last_submit(user)

        return submit

    def user_score(self, user: str | int | User) -> float | None:
        """
        :param user: The user who submitted the solution
        :type user: str | int | User
        :return: The score of the user for the task based on the score selection policy of the
            round the task belongs to. If the user has not submitted any solutions, returns None.
        :rtype: float | None
        """
        submit = self.user_scored_submit(user)

        if submit is None:
            return None

        return submit.score()

    @classmethod
    def check_instance(cls, pkg_instance: PackageInstance, in_every_course: bool = True) -> bool:
        """
        Check if a package instance exists in every course, optionally checking in context given
        course

        :param cls: the class of the model you're checking for
        :param pkg_instance: The PackageInstance object that you want to check for
        :type pkg_instance: PackageInstance
        :param in_every_course: If True, the package instance must be in every course.
            If False, it must be in at least one course, defaults to True
        :type in_every_course: bool (optional)

        :return: True if package instance exists in every course, False otherwise.
        :rtype: bool
        """
        if not in_every_course:
            return cls.objects.filter(package_instance_id=pkg_instance.pk).exists()

        # check in every course
        from main.models import Course

        from .routing import InCourse
        courses = Course.objects.all()
        for course in courses:
            with InCourse(course):
                if cls.objects.filter(package_instance_id=pkg_instance.pk).exists():
                    return True
        return False

    def get_data(self, submitter: int | str | User = None) -> dict:
        """
        :param submitter: The user for whom a task score should be calculated
        :type submitter: int | str | User
        :return: The data of the task.
        :rtype: dict
        """
        additional_data = {}

        if submitter:
            submit = self.user_scored_submit(submitter)
            additional_data['user_score'] = submit.score() if submit else None
            additional_data['user_formatted_score'] = submit.summary_score if submit else '---'

        return {
            'id': self.pk,
            'name': self.task_name,
            'round_name': self.round.name,
            'judging_mode': self.judging_mode,
            'points': self.points,
<<<<<<< HEAD
            'is_legacy': self.is_legacy,
        }
=======
            # 'package_instance': self.package_instance,
        } | additional_data
>>>>>>> 253ad004


class TestSetManager(models.Manager):

    @transaction.atomic
    def create_test_set(self, task: int | Task, short_name: str, weight: float) -> TestSet:
        """
        It creates a new test set object.

        :param task: The task that you want to associate the test set with.
        :type task: int | Task
        :param short_name: The short name of the test set.
        :type short_name: str
        :param weight: The weight of the test set.
        :type weight: float

        :return: A new test set object.
        :rtype: TestSet

        :raise ValidationError: If test set with given short name already exists under chosen task.
        """
        task = ModelsRegistry.get_task(task)
        sets = task.sets
        if sets.filter(short_name=short_name).exists():
            raise ValidationError(f'TestSet: Test set with short name {short_name} already exists.')

        new_test_set = self.model(short_name=short_name,
                                  weight=weight,
                                  task=task)
        new_test_set.save()
        return new_test_set

    @transaction.atomic
    def delete_test_set(self, test_set: int | TestSet, course: str | int | Course = None) -> None:
        """
        It deletes a test set object.

        :param test_set: The test set id that you want to delete.
        :type test_set: int
        :param course: The course that the test set is in, defaults to None (optional)
        :type course: str | int | Course
        """
        test_set = ModelsRegistry.get_test_set(test_set, course)
        test_set.delete()

    @transaction.atomic
    def create_from_package(self, t_set: TSet, task: Task) -> TestSet:
        """
        It creates a new TestSet object from a TSet object.

        :param t_set: The TSet object that you want to create a TestSet object from.
        :type t_set: TSet
        :param task: The task that you want to associate the TestSet object with.
        :type task: Task

        :return: A new TestSet object.
        :rtype: TestSet
        """
        test_set = self.model(short_name=t_set['name'],
                              weight=t_set['weight'],
                              task=task)
        test_set.save()
        for test in t_set.tests():
            Test.objects.create_from_package(test, test_set)
        return test_set


class TestSet(models.Model, metaclass=ReadCourseMeta):
    """
    Model groups single tests into a set of tests. Gives them a set name, and weight, used while
    calculating results for whole task.
    """

    #: Foreign key to task, with which tests set is associated.
    task = models.ForeignKey(Task, on_delete=models.CASCADE)
    #: Name of set - short description of test set (f.e. "n<=40", where n stands for task parameter)
    short_name = models.CharField(max_length=255)
    #: Weight of test set in final task result.
    weight = models.FloatField()

    #: The manager for the TestSet model.
    objects = TestSetManager()

    def __str__(self):
        return (f'TestSet {self.pk}: Task/set: {self.task.task_name}/{self.short_name} '
                f'(w: {self.weight})')

    @transaction.atomic
    def delete(self, using=None, keep_parents=False):
        """
        It deletes the TestSet object, and all the tests that are associated with it.
        """
        for test in self.tests:
            test.delete()
        super().delete(using, keep_parents)

    @property
    def tests(self) -> List[Test]:
        """
        It returns all the tests that are associated with the test set

        :return: A list of all the tests in the test set.
        """
        return list(Test.objects.filter(test_set=self).all())

    @property
    def package_test_set(self) -> TSet:
        """
        :return: The TSet object that corresponds to the TestSet object.
        :rtype: TSet
        """
        return self.task.package_instance.package.sets(self.short_name)


class TestManager(models.Manager):

    @transaction.atomic
    def create_test(self, short_name: str, test_set: TestSet) -> Test:
        """
        It creates a new test object.

        :param short_name: The short name of the test.
        :type short_name: str
        :param test_set: The test set that you want to associate the test with.
        :type test_set: TestSet

        :return: A new test object.
        :rtype: Test
        """
        new_test = self.model(short_name=short_name,
                              test_set=test_set)
        new_test.save()
        return new_test

    @transaction.atomic
    def delete_test(self, test: int | Test, course: str | int | Course = None) -> None:
        """
        It deletes a test object.

        :param test: The test id that you want to delete.
        :type test: int
        :param course: The course that the test is in, defaults to None (optional)
        :type course: str | int | Course
        """
        test_to_delete = ModelsRegistry.get_test(test, course)
        test_to_delete.delete()

    @transaction.atomic
    def create_from_package(self, test: TestF, test_set: TestSet) -> Test:
        """
        It creates a new Test object from a TestF object.

        :param test: The TestF object that you want to create a Test object from.
        :type test: TestF
        :param test_set: The test set that you want to associate the Test object with.
        :type test_set: TestSet

        :return: A new Test object.
        :rtype: Test
        """
        return self.create_test(short_name=test['name'], test_set=test_set)


class Test(models.Model, metaclass=ReadCourseMeta):
    """
    Single test. Primary object to be connected with students' results.
    """

    #: Simple description what exactly is tested.
    # Corresponds to py:class:`package.package_manage.TestF`.
    short_name = models.CharField(max_length=255)
    #: Foreign key to :py:class:`TestSet`.
    test_set = models.ForeignKey(TestSet, on_delete=models.CASCADE)

    #: The manager for the Test model.
    objects = TestManager()

    def __str__(self):
        return f'Test {self.pk}: Test/set/task: ' \
               f'{self.short_name}/{self.test_set.short_name}/{self.test_set.task.task_name}'

    @property
    def associated_results(self) -> List[Result]:
        """
        Returns all results associated with this test.

        :return: QuerySet of results
        :rtype: QuerySet
        """
        return list(Result.objects.filter(test=self).all())

    @transaction.atomic
    def delete(self, using=None, keep_parents=False):
        """
        It deletes the Test object, and all the results that are associated with it.
        """
        for result in self.associated_results:
            result.delete()
        super().delete(using, keep_parents)

    @property
    def package_test(self) -> TestF:
        """
        :return: The TestF object that corresponds to the Test object.
        :rtype: TestF
        """
        return self.test_set.package_test_set.tests(self.short_name)


class SubmitManager(models.Manager):
    @transaction.atomic
    def create_submit(self,
                      source_code: str | Path,
                      task: int | Task,
                      user: str | int | User,
                      submit_date: datetime = None,
                      final_score: float = -1,
                      auto_send: bool = True,
                      submit_type: SubmitType = SubmitType.STD,
                      submit_status: ResultStatus = ResultStatus.PND,
                      error_msg: str = None,
                      retry: int = 0,
                      **kwargs) -> Submit:
        """
        It creates a new submit object.

        :param source_code: The path to the source code file.
        :type source_code: str | Path
        :param task: The task that you want to associate the submit with.
        :type task: int | Task
        :param user: The user that you want to associate the submit with.
        :type user: str | int | User
        :param submit_date: The date and time when the submit was created, defaults to now()
            (optional)
        :type submit_date: datetime
        :param final_score: The final score of the submit, defaults to -1 (optional)
        :type final_score: float
        :param auto_send: If True, the submit will be sent to the broker, defaults to True
            (optional)
        :type auto_send: bool
        :param submit_type: The type of the submit, defaults to SubmitType.STD (optional)
        :type submit_type: SubmitType
        :param submit_status: The status of the submit, defaults to None (optional)
        :type submit_status: ResultStatus
        :param error_msg: The error message of the submit, defaults to None (optional)
        :type error_msg: str
        :param retry: The number of retry, defaults to 0 (optional)
        :type retry: int

        :return: A new submit object.
        :rtype: Submit
        """
        task = ModelsRegistry.get_task(task)
        user = ModelsRegistry.get_user(user)
        source_code = ModelsRegistry.get_source_code(source_code)
        new_submit = self.model(submit_date=submit_date,
                                source_code=source_code,
                                task=task,
                                usr=user.pk,
                                final_score=final_score,
                                submit_type=submit_type,
                                submit_status=submit_status,
                                error_msg=error_msg,
                                retries=retry)
        new_submit.save()
        if auto_send:
            new_submit.send(**kwargs)
        return new_submit

    @transaction.atomic
    def delete_submit(self, submit: int | Submit, course: str | int | Course = None) -> None:
        """
        It deletes a submit object.

        :param submit: The submit id that you want to delete.
        :type submit: int
        :param course: The course that the submit is in, defaults to None (optional)
        :type course: str | int | Course
        """
        submit = ModelsRegistry.get_submit(submit, course)
        submit.delete()

    @staticmethod
    def user_exists_validator(user: int) -> bool:
        """
        It checks if a user exists.

        :param user: The user id that you want to check.
        :type user: int

        :return: A boolean value.
        :rtype: bool
        """
        from main.models import User
        return User.exists(user)


class Submit(models.Model, metaclass=ReadCourseMeta):
    """
    Model containing single submit information. It is assigned to task and user.
    """

    #: Datetime when submit took place.
    submit_date = models.DateTimeField(auto_now_add=True)
    #: Field submitted to the task
    source_code = models.FilePathField(path=settings.SUBMITS_DIR,
                                       allow_files=True,
                                       null=True,
                                       max_length=2047)
    #: :py:class:`Task` model, to which submit is assigned.
    task = models.ForeignKey(Task, on_delete=models.CASCADE)
    #: Pseudo-foreign key to :py:class:`main.models.User` model (user), who submitted to the task.
    usr = models.BigIntegerField(validators=[SubmitManager.user_exists_validator])
    #: Solution type
    submit_type = models.CharField(max_length=3,
                                   choices=SubmitType.choices,
                                   default=SubmitType.STD)
    #: Status of submit (initially PND - pending)
    submit_status = models.CharField(max_length=3,
                                     choices=ResultStatus.choices,
                                     default=ResultStatus.PND)
    #: Error message, if submit ended with error
    error_msg = models.TextField(null=True, blank=True, default=None)
    #: Retries count
    retries = models.IntegerField(default=0)
    #: Final score (as percent), gained by user's submission. Before solution check score is set
    #: to ``-1``.
    final_score = models.FloatField(default=-1)

    #: The manager for the Submit model.
    objects = SubmitManager()

    class Meta:
        permissions = [
            ('view_code', _('Can view submit code')),
            ('view_compilation_logs', _('Can view submit compilation logs')),
            ('view_checker_logs', _('Can view submit checker logs')),
            ('view_student_output', _('Can view output generated by the student solution')),
            ('view_benchmark_output', _('Can view benchmark output')),
            ('view_inputs', _('Can view test inputs')),
            ('view_used_memory', _('Can view used memory')),
            ('view_used_time', _('Can view used time')),
        ]

    class BasicAction(ModelAction):
        """
        Basic actions for Submit model.
        """
        ADD = 'add', 'add_submit'
        DEL = 'delete', 'delete_submit'
        EDIT = 'edit', 'change_submit'
        VIEW = 'view', 'view_submit'

    @property
    def source_code_path(self) -> Path:
        """
        :return: Path to the source code file.
        :rtype: Path
        """
        return Path(self.source_code)

    @property
    def is_legacy(self) -> bool:
        """
        :return: True if submit is legacy, False otherwise.
        :rtype: bool
        """
        return self.task.is_legacy

    def send(self, **kwargs) -> BrokerSubmit | None:
        """
        It sends the submit to the broker. If the broker is mocked, it will run the mock broker and
        return None.

        :return: A new BrokerSubmit object or None if the broker is mocked.
        :rtype: BrokerSubmit | None
        """
        from broker_api.models import BrokerSubmit
        if settings.MOCK_BROKER:
            from broker_api.mock import BrokerMock
            mock = BrokerMock(ModelsRegistry.get_course(self._state.db), self, **kwargs)
            mock.run()
            return None

        return BrokerSubmit.send(ModelsRegistry.get_course(self._state.db),
                                 self.id,
                                 self.task.package_instance)

    def resend(self, limit_retries: int = -1) -> Submit:
        """
        It marks this submit as hidden, and creates new submit with the same data. New submit will
        be sent to broker.

        :return: A new BrokerSubmit object.
        :rtype: BrokerSubmit
        """
        if -1 < limit_retries < self.retries:
            raise ValidationError(f'Submit ({self}): Limit of retries exceeded')

        sub_type = SubmitType[self.submit_type]
        self.submit_type = SubmitType.HID
        self.save()

        new_submit = self.objects.create_submit(
            source_code=self.source_code,
            task=self.task,
            user=self.usr,
            submit_type=sub_type,
            retry=self.retries + 1
        )

        return new_submit

    def update(self) -> Self | None:
        """
        It updates the submit to the newest task update
        """
        if not self.is_legacy:
            return None

        new_task = self.task.newest_update

        new_submit = self.objects.create_submit(
            source_code=self.source_code,
            task=new_task,
            user=self.usr,
            submit_type=self.submit_type,
        )
        self.submit_type = SubmitType.HID
        return new_submit

    def delete(self, using=None, keep_parents=False):
        """
        It deletes the submit object, and all the results that are associated with it.
        """
        for result in self.results:
            result.delete()
        super().delete(using, keep_parents)

    @property
    def user(self) -> User:
        """
        Simulates user model for Submit.

        :return: Returns user model
        """
        from main.models import User
        return User.objects.get(pk=self.usr)

    def __str__(self):
        return f'Submit {self.pk}: User: {self.user}; Task: {self.task.task_name}; ' \
               f"Score: {self.final_score if self.final_score > -1 else 'PENDING'}"

    @property
    def results(self) -> List[Result]:
        """
        Returns all results associated with this submit.

        :return: QuerySet of results
        :rtype: QuerySet
        """
        return list(Result.objects.filter(submit=self).all())

    def end_with_error(self, error_type: ResultStatus, error_msg: str) -> None:
        """
        It ends the submit with an error.

        :param error_type: The type of the error.
        :type error_type: ResultStatus
        :param error_msg: The message of the error.
        :type error_msg: str
        """
        self.submit_status = error_type
        self.error_msg = error_msg

        self.final_score = 0
        self.save()

    @transaction.atomic
    def score(self, rejudge: bool = False) -> float:
        """
        It calculates the score of *self* submit.

        :param rejudge: If True, the score will be recalculated even if it was already calculated
            before, defaults to False (optional)
        :type rejudge: bool

        :return: The score of the submit.

        :raise DataError: if there is more results than tests
        :raise NotImplementedError: if selected judging mode is not implemented
        """
        submit_status = ResultStatus[self.submit_status]
        if rejudge:
            if submit_status in EMPTY_FINAL_STATUSES:
                self.final_score = 0
                self.save()
                return 0
            self.final_score = -1
            self.submit_status = ResultStatus.PND

        # It's a cache. If the score was already calculated, it will be returned without
        # recalculating.
        if self.final_score >= 0:
            return self.final_score

        if submit_status == ResultStatus.PND and len(self.results) < self.task.tests_amount:
            self.final_score = -1
            self.save()
            return -1

        if submit_status in EMPTY_FINAL_STATUSES:
            self.final_score = 0
            self.save()
            return 0

        # It counts amount of different statuses, grouped by test sets.
        results = (
            Result.objects
            .filter(submit=self)
            .values('test__test_set', 'status')
            .annotate(amount=Count('*'))
        )

        # It counts amount of tests in each test set.
        tests = (
            Test.objects
            .filter(test_set__task=self.task)
            .values('test_set')
            .annotate(amount=Count('*'))
        )

        # It's a dictionary, where keys are test sets, and values are dictionaries with keys:
        #         - MAX: amount of tests in test set
        #         - SUM: amount of results in test set
        #         - score: score of test set
        #         - [ResultStatus]: amount of statuses with that result.
        results_aggregated = {}
        for s in tests:
            results_aggregated[s['test_set']] = {'MAX': s['amount'], 'SUM': 0}

        for r in results:
            results_aggregated[r['test__test_set']][r['status']] = r['amount']
            results_aggregated[r['test__test_set']]['SUM'] += r['amount']

        judging_mode = self.task.judging_mode
        worst_status = ResultStatus.PND
        for test_set, s in results_aggregated.items():
            if s['SUM'] > s['MAX']:
                raise DataError(f'Submit ({self}): More test results, then test assigned to task')
            if s['SUM'] < s['MAX']:
                return -1

            # It's calculating the score of a submit, depending on judging mode.
            if judging_mode == TaskJudgingMode.LIN:
                results_aggregated[test_set]['score'] = s.get('OK', 0) / s['SUM']
            elif judging_mode == TaskJudgingMode.UNA:
                results_aggregated[test_set]['score'] = float(s.get('OK', 0) == s['SUM'])
            else:
                raise NotImplementedError(
                    f'Submit ({self}): Task {self.task.pk} has judging mode ' +
                    'which is not implemented.')

            for status in results_aggregated[test_set].keys():
                if status in ResultStatus.values:
                    status = ResultStatus[status]
                    if ResultStatus.compare(status, worst_status) > 0:
                        worst_status = status

        # It's calculating the score of a submit, as weighted average of sets scores.
        final_score = 0
        final_weight = 0
        for test_set, s in results_aggregated.items():
            final_weight += (weight := TestSet.objects.filter(pk=test_set).first().weight)
            final_score += s['score'] * weight

        self.final_score = round(final_score / final_weight, 6)
        self.submit_status = worst_status
        self.save()
        return self.final_score

    @staticmethod
    def format_score(score: float,
                     rnd: int = 2,
                     include_submit_points: bool = False,
                     task_points: float = None) -> str:
        """
        :param score: The score to be formatted. Must be between 0 and 1.
        :type score: float
        :param rnd: The number of decimal places to round the score to, defaults to 2 (optional)
        :type rnd: int
        :param include_submit_points: If True, the submit points will be included in the formatted
            score, defaults to False (optional)
        :type include_submit_points: bool
        :param task_points: The amount of points that the task is worth, only required if
            include_submit_points is True
        :type task_points: float
        :return: The formatted score.
        :rtype: str
        """
        _score = score
        score = round(score * 100, rnd)

        if score == -1:
            return '---'

        f_score = f'{score:.{rnd}f} %'

        if not include_submit_points:
            return f_score
        if task_points is None:
            raise ValueError('task_points must be provided if include_submit_points is True')

        return f'{round(task_points * _score, 2)} ({f_score})'

    @property
    def submit_points(self) -> float:
        """
        :return: The amount of points that the submit is worth (task points * submit score).
        :rtype: float
        """
        return round(self.task.points * self.score(), 2)

    @property
    def summary_score(self) -> str:
        score = self.score()
        return self.format_score(score, 1, True, self.task.points)

    @property
    def formatted_submit_status(self) -> str:
        """
        It returns the submit status in a formatted way.

        :return: The submit status in a formatted way.
        :rtype: str
        """
        return f'{self.submit_status} ({ResultStatus[self.submit_status].label})'

    def get_data(self,
                 show_user: bool = True,
                 add_round_task_name: bool = False,
                 add_summary_score: bool = False) -> dict:
        """
        :return: The data of the submit.
        :rtype: dict
        """
        score = self.score()
        task_score = self.submit_points
        res = {
            'id': self.pk,
            'submit_date': self.submit_date,
            'source_code': self.source_code,
            'task_name': self.task.task_name,
            'task_score': task_score if score > -1 else '---',
            'final_score': self.format_score(score),
            'submit_status': self.formatted_submit_status,
            'is_legacy': self.is_legacy,
        }
        if show_user:
            res |= {'user_first_name': self.user.first_name if self.user.first_name else '---',
                    'user_last_name': self.user.last_name if self.user.last_name else '---'}
        if add_round_task_name:
            res |= {'round_task_name': f'{self.task.round.name}: {self.task.task_name}'}
        if add_summary_score:
            res |= {'summary_score': self.summary_score}
        return res


class ResultManager(models.Manager):
    @transaction.atomic
    def unpack_results(self,
                       submit: int | Submit,
                       results: BrokerToBaca,
                       auto_score: bool = True) -> List[Result]:
        """
        It unpacks the results from the BrokerToBaca object and saves them to the database.

        :param submit: The submit id that you want to unpack the results for.
        :type submit: int | Submit
        :param results: The BrokerToBaca object that you want to unpack the results from.
        :type results: BrokerToBaca
        :param auto_score: If True, the score of the submit will be calculated automatically,
            defaults to True (optional)
        :type auto_score: bool

        :return: None
        """
        submit = ModelsRegistry.get_submit(submit)
        results_list = []

        for set_name, set_result in results.results.items():
            test_set = TestSet.objects.get(task=submit.task, short_name=set_name)
            for test_name, test_result in set_result.tests.items():
                test = Test.objects.get(test_set=test_set, short_name=test_name)
                logs = test_result.logs
                compile_log = logs.get('compile_log')
                checker_log = logs.get('checker_log')
                result = self.model(
                    test=test,
                    submit=submit,
                    status=test_result.status,
                    time_real=test_result.time_real,
                    time_cpu=test_result.time_cpu,
                    runtime_memory=test_result.runtime_memory,
                    compile_log=compile_log,
                    checker_log=checker_log
                )
                result.save()
                results_list.append(result)
        if auto_score:
            submit.score(rejudge=True)
        return results_list

    @transaction.atomic
    def create_result(self,
                      test: int | Test,
                      submit: int | Submit,
                      status: str | ResultStatus = ResultStatus.PND,
                      time_real: float = None,
                      time_cpu: float = None,
                      runtime_memory: int = None,
                      compile_log: str = None,
                      checker_log: str = None,
                      answer: str = None) -> Result:
        """
        It creates a new result object.

        :param test: The test that you want to associate the result with.
        :type test: int | Test
        :param submit: The submit that you want to associate the result with.
        :type submit: int | Submit
        :param status: The status of the result, defaults to ResultStatus.PND (optional)
        :type status: str | ResultStatus
        :param time_real: The real time of the result, defaults to None (optional)
        :type time_real: float
        :param time_cpu: The cpu time of the result, defaults to None (optional)
        :type time_cpu: float
        :param runtime_memory: The runtime memory of the result, defaults to None (optional)
        :type runtime_memory: int
        :param compile_log: The compile log of the result, defaults to None (optional)
        :type compile_log: str
        :param checker_log: The checker log of the result, defaults to None (optional)
        :type checker_log: str
        :param answer: The answer of the result, defaults to None (optional)
        :type answer: str

        :return: A new result object.
        :rtype: Result
        """
        test = ModelsRegistry.get_test(test)
        submit = ModelsRegistry.get_submit(submit)
        status = ModelsRegistry.get_result_status(status)
        new_result = self.model(test=test,
                                submit=submit,
                                status=status,
                                time_real=time_real,
                                time_cpu=time_cpu,
                                runtime_memory=runtime_memory,
                                compile_log=compile_log,
                                checker_log=checker_log,
                                answer=answer)
        new_result.save()
        return new_result

    @transaction.atomic
    def delete_result(self, result: int | Result, course: str | int | Course = None) -> None:
        """
        It deletes a result object.

        :param result: The result id that you want to delete.
        :type result: int
        :param course: The course that the result is in, defaults to None (optional)
        :type course: str | int | Course
        """
        result = ModelsRegistry.get_result(result, course)
        result.delete()


class Result(models.Model, metaclass=ReadCourseMeta):
    """
    Result of single :py:class:`Test` testing.
    """

    #: :py:class:`Test` which is scored.
    test = models.ForeignKey(Test, on_delete=models.CASCADE)
    #: :py:class:`Submit` model this test is connected to.
    submit = models.ForeignKey(Submit, on_delete=models.CASCADE)
    #: Status result. Described as one of choices from :py:class:`core.choices.ResultStatus`
    status = models.CharField(
        max_length=3,
        choices=ResultStatus.choices,
        default=ResultStatus.PND
    )
    #: Time of test execution in seconds.
    time_real = models.FloatField(null=True, default=None)
    #: Time of test execution in seconds, measured by CPU.
    time_cpu = models.FloatField(null=True, default=None)
    #: Memory used by test in bytes.
    runtime_memory = models.IntegerField(null=True, default=None)
    #: Compile logs
    compile_log = models.TextField(null=True, default=None)
    #: Checker logs
    checker_log = models.TextField(null=True, default=None)
    #: User program's answer
    answer = models.TextField(null=True, default=None)

    #: The manager for the Result model.
    objects = ResultManager()

    def __str__(self):
        return (f'Result {self.pk}: Set[{self.test.test_set.short_name}] '
                f'Test[{self.test.short_name}]; Stat: {ResultStatus[self.status]}')

    def delete(self, using=None, keep_parents=False, rejudge: bool = False):
        """
        It deletes the result object.
        """
        super().delete(using, keep_parents)
        if rejudge:
            self.submit.score(rejudge=True)

    def get_data(self,
                 include_time: bool = False,
                 include_memory: bool = False,
                 format_time: bool = True,
                 format_memory: bool = True,
                 translate_status: bool = True,
                 add_limits: bool = True,
                 add_compile_log: bool = False,
                 add_checker_log: bool = False,
                 add_user_answer: bool = False, ) -> dict:
        res = {
            'id': self.pk,
            'test_name': self.test.short_name,
            'status': self.status,
        }

        if include_time:
            res['time_real'] = self.time_real
            res['time_cpu'] = self.time_cpu
        if include_memory:
            res['runtime_memory'] = self.runtime_memory

        if include_time and format_time:
            res['f_time_real'] = f'{self.time_real:.3f} s' if self.time_real else None
            res['f_time_cpu'] = f'{self.time_cpu:.3f} s' if self.time_cpu else None
            if self.status in HALF_EMPTY_FINAL_STATUSES:
                res['f_time_real'] = self.status
                res['f_time_cpu'] = self.status
            if add_limits:
                time_limit = round(self.test.package_test['time_limit'], 3)
                res['f_time_real'] += f' / {time_limit} s'
                res['f_time_cpu'] += f' / {time_limit} s'
        if include_memory and format_memory and self.runtime_memory:
            res['f_runtime_memory'] = f'{bytes_to_str(self.runtime_memory)}'
            if self.status in HALF_EMPTY_FINAL_STATUSES:
                res['f_runtime_memory'] = self.status
            if add_limits:
                memory_limit = self.test.package_test['memory_limit']
                res['f_runtime_memory'] += f' / {bytes_to_str(bytes_from_str(memory_limit))}'
        if translate_status:
            res['f_status'] = f'{self.status} ({ResultStatus[self.status].label})'

        if add_compile_log:
            res['compile_log'] = self.compile_log
        else:
            res['compile_log'] = ''

        if add_checker_log:
            res['checker_log'] = self.checker_log
        else:
            res['checker_log'] = ''

        if add_user_answer:
            res['user_answer'] = self.answer
        else:
            res['user_answer'] = ''

        return res<|MERGE_RESOLUTION|>--- conflicted
+++ resolved
@@ -766,13 +766,8 @@
             'round_name': self.round.name,
             'judging_mode': self.judging_mode,
             'points': self.points,
-<<<<<<< HEAD
             'is_legacy': self.is_legacy,
-        }
-=======
-            # 'package_instance': self.package_instance,
         } | additional_data
->>>>>>> 253ad004
 
 
 class TestSetManager(models.Manager):
