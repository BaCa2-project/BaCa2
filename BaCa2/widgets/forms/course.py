from typing import Dict

from django import forms
from django.utils.translation import gettext_lazy as _

from course.models import Round, Task
from course.routing import InCourse
from main.models import Course
from widgets.forms.base import (
    BaCa2ModelForm,
    CourseModelFormPostTarget,
    FormElementGroup,
    FormWidget,
    ModelFormPostTarget
)
from widgets.forms.fields import AlphanumericStringField
from widgets.forms.fields.course import CourseName, CourseShortName, USOSCode
from widgets.popups.forms import SubmitConfirmationPopup

# ------------------------------------- Course Model Form -------------------------------------- #

class CourseModelForm(BaCa2ModelForm):
    @classmethod
    def is_permissible(cls, request) -> bool:
        return request.user.has_course_permission(cls.ACTION.label, InCourse.get_context_course())


# ---------------------------------------- create course --------------------------------------- #

class CreateCourseForm(BaCa2ModelForm):
    """
    Form used to create a new :class:`Course` object.

    See also:
        - :class:`BaCa2ModelForm`
        - :class:`Course`
    """

    MODEL = Course
    ACTION = Course.BasicAction.ADD

    #: New course's name.
    name = CourseName(label=_('Course name'), required=True)

    #: New course's short name.
    short_name = CourseShortName()

    #: Subject code of the course in the USOS system.
    USOS_course_code = USOSCode(
        label=_('USOS course code'),
        max_length=Course._meta.get_field('USOS_course_code').max_length,
        required=False
    )

    #: Term code of the course in the USOS system.
    USOS_term_code = USOSCode(
        label=_('USOS term code'),
        max_length=Course._meta.get_field('USOS_term_code').max_length,
        required=False
    )

    @classmethod
    def handle_valid_request(cls, request) -> Dict[str, str]:
        """
        Creates a new :class:`Course` object based on the data provided in the request.

        :param request: POST request containing the course data.
        :type request: HttpRequest
        :return: Dictionary containing a success message.
        :rtype: Dict[str, str]
        """
        Course.objects.create_course(
            name=request.POST.get('name'),
            short_name=request.POST.get('short_name'),
            usos_course_code=request.POST.get('USOS_course_code'),
            usos_term_code=request.POST.get('USOS_term_code')
        )
        return {'message': _('Course ') + request.POST.get('name') + _(' created successfully')}

    @classmethod
    def handle_invalid_request(cls, request, errors: dict) -> Dict[str, str]:
        """
        Returns response message for a request containing invalid data.

        :param request: POST request containing the course data.
        :type request: HttpRequest
        :param errors: Dictionary containing information about the errors found in the form data.
        :type errors: dict
        :return: Dictionary containing an error message preceding the list of errors.
        :rtype: Dict[str, str]
        """
        return {'message': _('Course creation failed due to invalid data. Please correct the '
                             'following errors:')}

    @classmethod
    def handle_impermissible_request(cls, request) -> Dict[str, str]:
        """
        Returns response message for a request from a user without the permission to create new
        courses.

        :param request: POST request containing the course data.
        :type request: HttpRequest
        :return: Dictionary containing an error message.
        :rtype: Dict[str, str]
        """
        return {'message': _('Course creation failed due to insufficient permissions.')}

    @classmethod
    def handle_error(cls, request, error) -> Dict[str, str]:
        """
        Returns response message for a request that failed due to an error other than invalid data
        or insufficient permissions.

        :param request: POST request containing the course data.
        :type request: HttpRequest
        :param error: Error that caused the request to fail.
        :type error: Exception
        :return: Dictionary containing an error message.
        :rtype: Dict[str, str]
        """
        return {'message': 'Course creation failed due to the following error:\n' + str(error)}


class CreateCourseFormWidget(FormWidget):
    """
    Form widget for creating new courses.

    See also:
        - :class:`FormWidget`
        - :class:`CreateCourseForm`
    """

    def __init__(self,
                 request,
                 form: CreateCourseForm = None,
                 **kwargs) -> None:
        """
        :param request: HTTP request object received by the view this form widget is rendered in.
        :type request: HttpRequest
        :param form: Form to be base the widget on. If not provided, a new form will be created.
        :type form: :class:`CreateCourseForm`
        :param kwargs: Additional keyword arguments to be passed to the :class:`FormWidget`
            super constructor.
        :type kwargs: dict
        """
        if not form:
            form = CreateCourseForm()

        super().__init__(
            name='create_course_form_widget',
            request=request,
            form=form,
            post_target=ModelFormPostTarget(Course),
            button_text=_('Add course'),
            toggleable_fields=['short_name'],
            element_groups=FormElementGroup(
                elements=['USOS_course_code', 'USOS_term_code'],
                name='USOS_data',
                toggleable=True,
                toggleable_params={'button_text_off': _('Add USOS data'),
                                   'button_text_on': _('Create without USOS data')},
                frame=True,
                layout=FormElementGroup.FormElementsLayout.HORIZONTAL
            ),
            submit_confirmation_popup=SubmitConfirmationPopup(
                title=_('Confirm course creation'),
                message=_(
                    'Are you sure you want to create a new course with the following data?'
                ),
                confirm_button_text=_('Create course'),
                input_summary=True,
                input_summary_fields=['name', 'short_name', 'USOS_course_code', 'USOS_term_code'],
            ),
            **kwargs
        )


# ---------------------------------------- delete course --------------------------------------- #


class DeleteCourseForm(BaCa2ModelForm):
    """
    Form for deleting existing :py:class:`main.Course` objects.
    """

    MODEL = Course
    ACTION = Course.BasicAction.DEL

    #: ID of the course to be deleted.
    course_id = forms.IntegerField(
        label=_('Course ID'),
        widget=forms.HiddenInput(attrs={'class': 'model-id', 'data-reset-on-refresh': 'true'}),
        required=True,
    )

    @classmethod
    def handle_valid_request(cls, request) -> Dict[str, str]:
        """
        Deletes the course with the ID provided in the request.

        :param request: POST request containing the course ID.
        :type request: HttpRequest
        :return: Dictionary containing a success message.
        :rtype: Dict[str, str]
        """
        Course.objects.delete_course(int(request.POST.get('course_id')))
        return {'message': _('Course deleted successfully')}

    @classmethod
    def handle_error(cls, request, error) -> Dict[str, str]:
        """
        Returns response message for a request that failed due to an error other than invalid data
        or insufficient permissions.

        :param request: POST request containing the course ID.
        :type request: HttpRequest
        :param error: Error that caused the request to fail.
        :type error: Exception
        :return: Dictionary containing an error message.
        :rtype: Dict[str, str]
        """
        return {'message': 'Course deletion failed due to the following error:\n' + str(error)}

    @classmethod
    def handle_invalid_request(cls, request, errors: dict) -> Dict[str, str]:
        """
        Returns response message for a request containing invalid data.

        :param request: POST request containing the course ID.
        :type request: HttpRequest
        :param errors: Dictionary containing information about the errors found in the form data.
        :type errors: dict
        :return: Dictionary containing an error message preceding the list of errors.
        :rtype: Dict[str, str]
        """
        return {'message': _('Course deletion failed due to invalid data. Please correct the '
                             'following errors:')}

    @classmethod
    def handle_impermissible_request(cls, request) -> Dict[str, str]:
        """
        Returns response message for a request from a user without the permission to delete courses.

        :param request: POST request containing the course ID.
        :type request: HttpRequest
        :return: Dictionary containing an error message.
        :rtype: Dict[str, str]
        """
        return {'message': _('Course deletion failed due to insufficient permissions.')}


class DeleteCourseFormWidget(FormWidget):
    """
    Form widget for deleting courses.

    See also:
        - :class:`FormWidget`
        - :class:`DeleteCourseForm`
    """

    def __init__(self,
                 request,
                 form: DeleteCourseForm = None,
                 **kwargs) -> None:
        """
        :param request: HTTP request object received by the view this form widget is rendered in.
        :type request: HttpRequest
        :param form: Form to be base the widget on. If not provided, a new form will be created.
        :type form: :class:`DeleteCourseForm`
        :param kwargs: Additional keyword arguments to be passed to the :class:`FormWidget`
            super constructor.
        :type kwargs: dict
        """
        if not form:
            form = DeleteCourseForm()

        super().__init__(
            name='delete_course_form_widget',
            request=request,
            form=form,
            post_target=ModelFormPostTarget(Course),
            button_text=_('Delete course'),
            submit_confirmation_popup=SubmitConfirmationPopup(
                title=_('Confirm course deletion'),
                message=_(
                    'Are you sure you want to delete this course? This action cannot be undone.'
                ),
                confirm_button_text=_('Delete course'),
            ),
            **kwargs
        )


# ----------------------------------------- add members ---------------------------------------- #

class AddMembersForm(BaCa2ModelForm):
    MODEL = Course
    ACTION = Course.CourseAction.ADD_MEMBER

    @classmethod
    def handle_invalid_request(cls, request, errors: dict) -> Dict[str, str]:
        pass

    @classmethod
    def handle_impermissible_request(cls, request) -> Dict[str, str]:
        pass

    @classmethod
    def handle_error(cls, request, error: Exception) -> Dict[str, str]:
        pass

    @classmethod
    def handle_valid_request(cls, request) -> Dict[str, str]:
        pass


class AddMembersFormWidget(FormWidget):
    def __init__(self,
                 request,
                 course_id: int,
                 form: AddMembersForm = None,
                 **kwargs) -> None:
        if not form:
            form = AddMembersForm()

        super().__init__(
            name='add_members_form_widget',
            request=request,
            form=form,
            post_target=CourseModelFormPostTarget(model=Course, course=course_id),
            button_text=_('Add members'),
            **kwargs
        )


# --------------------------------------- create round ----------------------------------------- #

class CreateRoundForm(CourseModelForm):
    MODEL = Round
    ACTION = Round.BasicAction.ADD

    name = AlphanumericStringField(label=_('Round name'), required=True)
    start_date = forms.DateTimeField(label=_('Start date'), required=True)
    end_date = forms.DateTimeField(label=_('End date'), required=False)
    deadline_date = forms.DateTimeField(label=_('Deadline date'), required=True)
    reveal_date = forms.DateTimeField(label=_('Reveal date'), required=False)

    @classmethod
    def handle_valid_request(cls, request) -> Dict[str, str]:
        Round.objects.create_round(
            name=request.POST.get('name'),
            start_date=request.POST.get('start_date'),
            end_date=request.POST.get('end_date'),
            deadline_date=request.POST.get('deadline_date'),
            reveal_date=request.POST.get('reveal_date')
        )

        return {'message': _('Round ') + request.POST.get('name') + _(' created successfully')}

    @classmethod
    def handle_invalid_request(cls, request, errors: dict) -> Dict[str, str]:
        return {'message': _('Round creation failed due to invalid data. Please correct the '
                             'following errors:')}

    @classmethod
    def handle_impermissible_request(cls, request) -> Dict[str, str]:
        return {'message': _('Round creation failed due to insufficient permissions.')}

    @classmethod
    def handle_error(cls, request, error: Exception) -> Dict[str, str]:
        return {'message': 'Round creation failed due to the following error:\n' + str(error)}


class CreateRoundFormWidget(FormWidget):
    def __init__(self,
                 request,
                 course_id: int,
                 form: CreateRoundForm = None,
                 **kwargs) -> None:
        from course.views import RoundModelView

        if not form:
            form = CreateRoundForm()

        super().__init__(
            name='create_round_form_widget',
            request=request,
            form=form,
            post_target=RoundModelView.post_url(course_id=course_id),
            button_text=_('Add round'),
            **kwargs
        )


<<<<<<< HEAD
# class CreateTaskForm(CourseModelForm):
#     MODEL = Task
#     ACTION = Task.BasicAction.ADD
#
#     round = TableSelectField(_('Round'),
#                              'round_select_table_widget',
#                              RoundModelView.get_url(),
#                              cols=[
#                                  TextColumn(name='name', header=_('Name')),
#                                  DatetimeColumn(name='start_date', header=_('Start date')),
#                                  DatetimeColumn(name='deadline_date', header=_('Deadline date')),
#                              ])
#
#
#     @classmethod
#     def handle_valid_request(cls, request) -> Dict[str, str]:
#         pass
#
#     @classmethod
#     def handle_invalid_request(cls, request, errors: dict) -> Dict[str, str]:
#         pass
#
#     @classmethod
#     def handle_impermissible_request(cls, request) -> Dict[str, str]:
#         pass
#
#     @classmethod
#     def handle_error(cls, request, error: Exception) -> Dict[str, str]:
#         pass
=======
# ----------------------------------------- create task ---------------------------------------- #

class CreateTaskForm(BaCa2ModelForm):

    MODEL = Task
    ACTION = Task.BasicAction.ADD

    package = forms.FileField(label=_('Task package'), required=True)

    @classmethod
    def handle_valid_request(cls, request) -> Dict[str, str]:
        pass

    @classmethod
    def handle_invalid_request(cls, request, errors: dict) -> Dict[str, str]:
        pass

    @classmethod
    def handle_impermissible_request(cls, request) -> Dict[str, str]:
        pass

    @classmethod
    def handle_error(cls, request, error: Exception) -> Dict[str, str]:
        pass


class CreateTaskFormWidget(FormWidget):
    def __init__(self,
                 request,
                 course_id: int,
                 form: CreateTaskForm = None,
                 **kwargs) -> None:
        from course.views import TaskModelView

        if not form:
            form = CreateTaskForm()

        super().__init__(
            name='create_task_form_widget',
            request=request,
            form=form,
            post_target=TaskModelView.post_url(course_id=course_id),
            button_text=_('Add task'),
            **kwargs
        )
>>>>>>> 4f4477b7
<|MERGE_RESOLUTION|>--- conflicted
+++ resolved
@@ -392,37 +392,6 @@
         )
 
 
-<<<<<<< HEAD
-# class CreateTaskForm(CourseModelForm):
-#     MODEL = Task
-#     ACTION = Task.BasicAction.ADD
-#
-#     round = TableSelectField(_('Round'),
-#                              'round_select_table_widget',
-#                              RoundModelView.get_url(),
-#                              cols=[
-#                                  TextColumn(name='name', header=_('Name')),
-#                                  DatetimeColumn(name='start_date', header=_('Start date')),
-#                                  DatetimeColumn(name='deadline_date', header=_('Deadline date')),
-#                              ])
-#
-#
-#     @classmethod
-#     def handle_valid_request(cls, request) -> Dict[str, str]:
-#         pass
-#
-#     @classmethod
-#     def handle_invalid_request(cls, request, errors: dict) -> Dict[str, str]:
-#         pass
-#
-#     @classmethod
-#     def handle_impermissible_request(cls, request) -> Dict[str, str]:
-#         pass
-#
-#     @classmethod
-#     def handle_error(cls, request, error: Exception) -> Dict[str, str]:
-#         pass
-=======
 # ----------------------------------------- create task ---------------------------------------- #
 
 class CreateTaskForm(BaCa2ModelForm):
@@ -467,5 +436,4 @@
             post_target=TaskModelView.post_url(course_id=course_id),
             button_text=_('Add task'),
             **kwargs
-        )
->>>>>>> 4f4477b7
+        )