from django.urls import path

from .views import (
    AdminView,
    CourseModelView,
    CoursesView,
    DashboardView,
    PermissionModelView,
    ProfileView,
    RoleModelView,
    RoleView,
    UserModelView,
    change_password,
    change_theme
)

app_name = 'main'

urlpatterns = [
    # -------------------------------------- Model views --------------------------------------- #
    path('models/course/', CourseModelView.as_view(), name='course-model-view'),
    path('models/user/', UserModelView.as_view(), name='user-model-view'),
    path('models/role/', RoleModelView.as_view(), name='role-model-view'),
    path('models/permission/', PermissionModelView.as_view(), name='permission-model-view'),

    # --------------------------------------- Main views --------------------------------------- #
    path('admin/', AdminView.as_view(), name='admin'),
    path('dashboard/', DashboardView.as_view(), name='dashboard'),
    path('courses/', CoursesView.as_view(), name='courses'),
<<<<<<< HEAD
    path('profile/', ProfileView.as_view(), name='profile'),
=======
    path('role/<int:role_id>/', RoleView.as_view(), name='role'),
>>>>>>> c9526e82

    path('change_theme', change_theme, name='change-theme'),
    path('change_password', change_password, name='change-password'),
]<|MERGE_RESOLUTION|>--- conflicted
+++ resolved
@@ -27,11 +27,8 @@
     path('admin/', AdminView.as_view(), name='admin'),
     path('dashboard/', DashboardView.as_view(), name='dashboard'),
     path('courses/', CoursesView.as_view(), name='courses'),
-<<<<<<< HEAD
     path('profile/', ProfileView.as_view(), name='profile'),
-=======
     path('role/<int:role_id>/', RoleView.as_view(), name='role'),
->>>>>>> c9526e82
 
     path('change_theme', change_theme, name='change-theme'),
     path('change_password', change_password, name='change-password'),
