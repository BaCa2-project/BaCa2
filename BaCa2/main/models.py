--- conflicted
+++ resolved
@@ -93,11 +93,10 @@
     def __str__(self):
         return self.username
 
-<<<<<<< HEAD
-    def can_access_course(self, course: Course):
-        if UserCourse.objects.filter(course=course, user=self).exists():
-            return True
-        return False
+    @classmethod
+    def exists(cls, user_id):
+        return cls.objects.exists(pk=user_id)
+
 
     def check_general_permissions(
             self,
@@ -158,20 +157,6 @@
             ).exists():
                 return False
         return True
-=======
-    @classmethod
-    def exists(cls, user_id):
-        return cls.objects.exists(pk=user_id)
-
-
-class Course(models.Model):
-    name = models.CharField(
-        max_length=255
-    )
-    short_name = models.CharField(
-        max_length=31
-    )
->>>>>>> 250e374b
 
 
 class GroupCourse(models.Model):
