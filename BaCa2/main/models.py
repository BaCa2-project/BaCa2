--- conflicted
+++ resolved
@@ -232,15 +232,9 @@
         :param model: The model to check permissions for.
         :type model: models.Model
         :param permissions: Permissions to check for the given model. Permissions can be given as a PermissionTypes
-<<<<<<< HEAD
             object/List of objects or as a string (in the format <app_label>.<permission_codename>) - the default
             option 'all' checks all permissions related to the model, both standard and custom. The 'all_standard'
             option checks the 'view', 'change', 'add' and 'delete' permissions for the given model.
-=======
-        object/List of objects or as a string (in the format [app_label].[permission_codename]) - the default option
-        'all' checks all permissions related to the model, both standard and custom. The 'all_standard' option checks
-        the 'view', 'change', 'add' and 'delete' permissions for the given model.
->>>>>>> f5a1f229
         :type permissions: str or PermissionTypes or List[PermissionTypes] = 'all'
         :returns: True if user possesses given permissions for the given model.
         """
