from __future__ import annotations

from typing import Any, Callable, List

from django.conf import settings
from django.contrib.auth.models import AbstractBaseUser, BaseUserManager, Group, Permission
from django.core.exceptions import ValidationError
from django.db import models, transaction
from django.db.models.query import QuerySet
from django.utils import timezone
from django.utils.translation import gettext_lazy as _

from core.choices import BasicModelAction, ModelAction, PermissionCheck, UserJob
from core.tools.misc import try_getting_name_from_email
from course.manager import create_course as create_course_db
from course.manager import delete_course as delete_course_db
from course.routing import InCourse
from util.models import get_model_permissions, model_cls
from util.models_registry import ModelsRegistry
from util.other import replace_special_symbols


class UserManager(BaseUserManager):
    """
    This class manages the creation of new :py:class:`User` objects. Its methods allow for creation
    of default and superuser user instances.

    This class extends the BaseUserManager provided in  :py:mod:`django.contrib.auth` and replaces
    the default UserManager class.
    """

    @staticmethod
    @transaction.atomic
    def _create_settings() -> 'Settings':
        """
        Create a new user :py:class:`Settings` object.

        :return: New user settings object.
        :rtype: :py:class:`Settings`
        """
        return Settings.objects.create()

    @transaction.atomic
    def _create_user(
        self,
        email: str,
        is_superuser: bool,
        password: str | None,
        **other_fields
    ) -> 'User':
        """
        Create a new :py:class:`User` object along with its :py:class:`Settings` object. This
        private method is used by the :py:meth:`create_user` and :py:meth:`create_superuser`
        manager methods.

        :param email: New user's email.
        :type email: str
        :param password: New user's password.
        :type password: str
        :param is_staff: Indicates whether the new user has moderation privileges.
        :type is_staff: bool
        :param is_superuser: Indicates whether the new user has all moderation privileges.
        :type is_superuser: bool
        :param other_fields: Values for non-required user model fields.

        :return: The newly created user.
        :rtype: :py:class:`User`
        """
        user = self.model(
            email=self.normalize_email(email),
            is_superuser=is_superuser,
            date_joined=timezone.now(),
            user_settings=self._create_settings(),
            **other_fields
        )
        if password:
            user.set_password(password)
        else:
            user.set_unusable_password()
        user.save(using='default')
        return user

    @transaction.atomic
    def create_user(self, email: str, password: str = None, **other_fields) -> 'User':
        """
        Create a new :py:class:`User` without moderation privileges.

        :param email: New user's email.
        :type email: str
        :param password: New user's password.
        :type password: str
        :param other_fields: Values for non-required user fields.

        :return: The newly created user.
        :rtype: :py:class:`User`
        """
        return self._create_user(email=email,
                                 password=password,
                                 is_superuser=False,
                                 **other_fields)

    @transaction.atomic
    def create_superuser(self, email: str, password: str, **other_fields) -> User:
        """
        Create a new :py:class:`User` with all moderation privileges.

        :param email: New user's email.
        :type email: str
        :param password: New user's password.
        :type password: str
        :param other_fields: Values for non-required user fields.

        :return: The newly created superuser.
        :rtype: :py:class:`User`
        """
        return self._create_user(email=email,
                                 password=password,
                                 is_superuser=True,
                                 **other_fields)

    def get_or_create(self, email: str, **kwargs):
        """
        Get or create a user with given email. If a user with given email already exists, the user
        is returned. If no user with given email exists, a new user is created with given email and
        any other provided fields.

        :param email: Email of the user to get or create.
        :type email: str
        :param kwargs: Values for non-required user fields.

        :return: The user with given email or the newly created user.
        :rtype: :py:class:`User`
        """
        try:
            return self.get(email=email)
        except self.model.DoesNotExist:
            return self.create_user(email=email, **kwargs)

    @staticmethod
    @transaction.atomic
    def delete_user(user: str | int | User) -> None:
        """
        Delete given :py:class:`User` object along with its :py:class:`Settings` object.

        :param user: The user to delete. Can be specified by its id, email or the user object.
        :type user: str | int | :py:class:`User`
        """
        ModelsRegistry.get_user(user).delete()

    @staticmethod
    def is_email_allowed(email: str) -> bool:
        """
        Check if given email is allowed by the system. Allowed emails are defined in
        core.settings.login.ALLOWED_INTERNAL_EMAILS.

        :param email: Email to check.
        :type email: str
        :return: True if the email is allowed, False otherwise.
        :rtype: bool
        """
        postfix = email.split('@')[-1]
        return f'@{postfix}' in settings.ALLOWED_INTERNAL_EMAILS

    def create_if_allowed(self, email: str) -> User:
        """
        Create new user if email is allowed by the system. Allowed emails are defined in
        core.settings.login.ALLOWED_INTERNAL_EMAILS.

        :param email: Email of the user to create.
        :type email: str
        :return: The newly created user.
        :rtype: :py:class:`User`

        :raises ValidationError: If the email is not allowed by the system.
        """
        if not self.is_email_allowed(email):
            raise ValidationError(_('Email is not in internal domain. '
                                    'To add external users contact your administrator'))

        first_name, last_name = try_getting_name_from_email(email)
        return self.create_user(email=email,
                                first_name=first_name,
                                last_name=last_name)

    def get_or_create_if_allowed(self, email: str) -> User:
        """
        Get or create a user with given email if email is allowed by the system. Allowed emails are
        defined in core.settings.login.ALLOWED_INTERNAL_EMAILS.

        :param email: Email of the user to get or create.
        :type email: str
        :return: The user with given email or the newly created user.
        :rtype: :py:class:`User`

        :raises ValidationError: If the email is not allowed by the system.
        """
        try:
            return self.get(email=email)
        except self.model.DoesNotExist:
            return self.create_if_allowed(email=email)


class CourseManager(models.Manager):
    """
    This class manages the creation and deletion of :py:class:`Course` objects. It calls on
    :py:mod:`course.manager` methods to create and delete course databases along with corresponding
    course objects in the 'default' database.
    """

    # ------------------------------------ Course creation ------------------------------------- #

    @transaction.atomic
    def create_course(self,
                      name: str,
                      short_name: str = '',
                      usos_course_code: str | None = None,
                      usos_term_code: str | None = None,
                      role_presets: List[RolePreset] = None) -> Course:
        """
        Create a new :py:class:`Course` with given name, short name, USOS code and roles created
        from given presets. A new database for the course is also created which can be accessed
        using the course's short name with :py:class:`course.routing.InCourse`.

        :param name: Name of the new course.
        :type name: str
        :param short_name: Short name of the new course. If no short name is provided, a unique
            short name is generated based on the course name or USOS code (if it's provided). The
            short name can only contain alphanumeric characters and underscores.
        :type short_name: str
        :param usos_course_code: Course code of the course in the USOS system.
        :type usos_course_code: str
        :param usos_term_code: Term code of the course in the USOS system.
        :type usos_term_code: str
        :param role_presets: List of role presets that will be used to set up roles for the new
            course. The first role in the list will be used as the default role for the course.
            In addition, a course will always receive an admin role with all course
            permissions assigned. If no presets are provided the admin role will be the default
            role for the course.

        :return: The newly created course.
        :rtype: Course

        :raises ValidationError: If the name or short name is too short. If either USOS course code
            or USOS term code is provided without the other.
        """
        if (usos_course_code is not None) ^ (usos_term_code is not None):
            raise ValidationError('Both USOS course code and USOS term code must be provided or '
                                  'neither')

        if usos_course_code is not None and usos_term_code is not None:
            self._validate_usos_code(usos_course_code, usos_term_code)

        if len(name) < 5:
            raise ValidationError('Course name must be at least 5 characters long')

        if short_name:
            if len(short_name) < 3:
                raise ValidationError('Short name must be at least 3 characters long')
            short_name = short_name.lower()
        else:
            short_name = self._generate_short_name(name, usos_course_code, usos_term_code)
        self._validate_short_name(short_name)

        if not role_presets:
            role_presets = []

        roles = [Role.objects.create_role_from_preset(preset) for preset in role_presets]
        roles.append(self.create_admin_role())

        create_course_db(short_name)
        course = self.model(
            name=name,
            short_name=short_name,
            USOS_course_code=usos_course_code,
            USOS_term_code=usos_term_code,
            default_role=roles[0],
            admin_role=roles[-1]
        )
        course.save(using='default')
        course.add_roles(roles)
        return course

    @staticmethod
    def create_admin_role() -> Role:
        """
        Create an admin role for a course. The role has all permissions related to all course
        actions assigned to it.

        :return: The admin role.
        :rtype: Role
        """
        admin_role = Role.objects.create_role(name=_('admin'),
                                              description=_('Admin role for course leaders'))
        admin_role.add_permissions(Course.CourseAction.labels)
        return admin_role

    # ------------------------------------ Course deletion ------------------------------------- #

    @staticmethod
    @transaction.atomic
    def delete_course(course: Course | str | int) -> None:
        """
        Delete given :py:class:`Course` and its database. In addition, all roles assigned to the
        course will be deleted.

        :param course: The course to delete.
        :type course: Course | str | int
        """
        course = ModelsRegistry.get_course(course)
        course.delete()

    # ----------------------------------- Auxiliary methods ------------------------------------ #

    @staticmethod
    def _validate_short_name(short_name: str) -> None:
        """
        Validate a given short name. A short name is valid if it consists only of alphanumeric
        characters and underscores. It also has to be unique.

        :param short_name: Short name to validate.
        :type short_name: str

        :raises ValidationError: If the short name contains non-alphanumeric characters other than
            underscores or if a course with given short name already exists.
        """
        if any(not (c.isalnum() or c == '_') for c in short_name):
            raise ValidationError('Short name can only contain alphanumeric characters and'
                                  'underscores')
        if Course.objects.filter(short_name=short_name).exists():
            raise ValidationError('A course with this short name already exists')

    @staticmethod
    def _generate_short_name(name: str,
                             usos_course_code: str | None = None,
                             usos_term_code: str | None = None) -> str:
        """
        Generate a unique short name for a :py:class:`Course` based on its name or its USOS code.

        :param name: Name of the course.
        :type name: str
        :param usos_course_code: Subject code of the course in the USOS system.
        :type usos_course_code: str
        :param usos_term_code: Term code of the course in the USOS system.
        :type usos_term_code: str

        :return: Short name for the course.
        :rtype: str

        :raises ValidationError: If a unique short name could not be generated for the course.
        """
        if usos_course_code and usos_term_code:
            short_name = f'{replace_special_symbols(usos_course_code, "_")}__' \
                         f'{replace_special_symbols(usos_term_code, "_")}'
            short_name = short_name.lower()
        else:
            short_name = ''
            for word in name.split():
                short_name += word[0]

            now = timezone.now()
            short_name += f'_{str(now.year)}'
            short_name = short_name.lower()

            if Course.objects.filter(short_name=short_name).exists():
                short_name += '_' + \
                              f'{len(Course.objects.filter(short_name__startswith=short_name)) + 1}'

        if Course.objects.filter(short_name=short_name).exists():
            raise ValidationError('Could not generate a unique short name for the course')

        return short_name

    @staticmethod
    def _validate_usos_code(usos_course_code: str, usos_term_code: str) -> None:
        """
        Validate USOS course and term codes. The codes are valid only if their combination is unique
        across all courses.

        :param usos_course_code: Course code of the course in the USOS system.
        :type usos_course_code: str
        :param usos_term_code: Term code of the course in the USOS system.
        :type usos_term_code: str

        :raises ValidationError: If the USOS codes are invalid.
        """
        if Course.objects.filter(USOS_course_code=usos_course_code,
                                 USOS_term_code=usos_term_code).exists():
            course = Course.objects.get(USOS_course_code=usos_course_code,
                                        USOS_term_code=usos_term_code)
            raise ValidationError(f'Attempted to create a course with the same USOS course and term'
                                  f'codes as the {course} course')


class Course(models.Model):
    """
    This class represents a course in the default database. The short name of the course can be
    used to access the course's database with :py:class:`course.routing.InCourse`. The methods of
    this class deal with managing course database objects, as well as the users assigned to the
    course and their roles within it.
    """

    class CourseMemberError(Exception):
        """
        Exception raised when an error occurs related to course members.
        """
        pass

    class CourseRoleError(Exception):
        """
        Exception raised when an error occurs related to course roles.
        """
        pass

    #: Manager class for the Course model.
    objects = CourseManager()

    # ----------------------------------- Course information ----------------------------------- #

    #: Name of the course.
    name = models.CharField(
        verbose_name=_('course name'),
        max_length=100,
        blank=False
    )
    #: Short name of the course.
    #: Used to access the course's database with :py:class:`course.routing.InCourse`.
    short_name = models.CharField(
        verbose_name=_('course short name'),
        max_length=40,
        unique=True,
        blank=False
    )
    #: Subject code of the course in the USOS system.
    #: Used for automatic assignment of USOS registered users to the course
    USOS_course_code = models.CharField(
        verbose_name=_('Subject code'),
        max_length=20,
        blank=True,
        null=True
    )
    #: Term code of the course in the USOS system.
    #: Used for automatic assignment of USOS registered users to the course
    USOS_term_code = models.CharField(
        verbose_name=_('Term code'),
        max_length=20,
        blank=True,
        null=True
    )

    # ------------------------------------- Course roles --------------------------------------- #

    #: The default role assigned to users within the course, if no other role is specified.
    default_role = models.ForeignKey(
        verbose_name=_('default role'),
        to='Role',
        on_delete=models.RESTRICT,
        null=False,
        blank=False,
        related_name='+'
    )
    #: The admin role for the course. The role has all permissions related to all course models.
    #: This group is automatically created during course creation.
    admin_role = models.ForeignKey(
        verbose_name=_('admin role'),
        to='Role',
        on_delete=models.RESTRICT,
        null=False,
        blank=False,
        related_name='+'
    )

    # -------------------------------- Actions and permissions --------------------------------- #

    class Meta:
        permissions = [
            # Member related permissions
            ('view_course_member', _('Can view course members')),
            ('add_course_member', _('Can add course members')),
            ('remove_course_member', _('Can remove course members')),
            ('change_course_member_role', _('Can change course member\'s role')),
            ('add_course_admin', _('Can add course admins')),
            ('add_course_members_csv', _('Can add course members from CSV')),

            # Role related permissions
            ('view_course_role', _('Can view course role')),
            ('edit_course_role', _('Can edit course role')),
            ('add_course_role', _('Can add course role')),
            ('delete_course_role', _('Can delete course role')),

            # Solution related permissions
            ('view_own_submit', _('Can view own submits')),
            ('add_submit_after_deadline', _('Can add submit after round deadline')),
            ('add_submit_before_start', _('Can add submit before round start')),
            ('view_own_result', _('Can view own results')),

            # Task related permissions
            ('reupload_task', _('Can reupload task')),
        ]

    class BasicAction(ModelAction):
        ADD = 'add', 'add_course'
        DEL = 'delete', 'delete_course'
        EDIT = 'edit', 'change_course'
        VIEW = 'view', 'view_course'

    class CourseAction(ModelAction):
        # Member related actions
        VIEW_MEMBER = 'view_member', 'view_course_member'
        ADD_MEMBER = 'add_member', 'add_course_member'
        ADD_MEMBERS_CSV = 'add_members_csv', 'add_course_members_csv'
        DEL_MEMBER = 'remove_member', 'remove_course_member'
        CHANGE_MEMBER_ROLE = 'change_member_role', 'change_course_member_role'
        ADD_ADMIN = 'add_admin', 'add_course_admin'

        # Role related actions
        VIEW_ROLE = 'view_role', 'view_course_role'
        ADD_ROLE = 'add_role', 'add_course_role'
        EDIT_ROLE = 'edit_role', 'edit_course_role'
        DEL_ROLE = 'delete_role', 'delete_course_role'

        # Solution related actions
        VIEW_ROUND = 'view_round', 'view_round'
        ADD_ROUND = 'add_round', 'add_round'
        EDIT_ROUND = 'edit_round', 'change_round'
        DEL_ROUND = 'delete_round', 'delete_round'

        # Task related actions
        VIEW_TASK = 'view_task', 'view_task'
        ADD_TASK = 'add_task', 'add_task'
        EDIT_TASK = 'edit_task', 'change_task'
        DEL_TASK = 'delete_task', 'delete_task'
        REUPLOAD_TASK = 'reupload_task', 'reupload_task'

        # Submit related actions
        VIEW_SUBMIT = 'view_submit', 'view_submit'
        VIEW_OWN_SUBMIT = 'view_own_submit', 'view_own_submit'
        ADD_SUBMIT = 'add_submit', 'add_submit'
        EDIT_SUBMIT = 'edit_submit', 'change_submit'
        DEL_SUBMIT = 'delete_submit', 'delete_submit'
<<<<<<< HEAD
        REJUDGE_SUBMIT = 'rejudge_submit', 'rejudge_submit'
=======
        ADD_SUBMIT_AFTER_DEADLINE = 'add_submit_after_deadline', 'add_submit_after_deadline'
        ADD_SUBMIT_BEFORE_START = 'add_submit_before_start', 'add_submit_before_start'
>>>>>>> a194b0bb

        # Result related actions
        VIEW_RESULT = 'view_result', 'view_result'
        VIEW_OWN_RESULT = 'view_own_result', 'view_own_result'
        EDIT_RESULT = 'edit_result', 'change_result'
        DEL_RESULT = 'delete_result', 'delete_result'
        VIEW_CODE = 'view_code', 'view_code'
        VIEW_COMPILE_LOG = 'view_compilation_logs', 'view_compilation_logs'
        VIEW_CHECKER_LOG = 'view_checker_logs', 'view_checker_logs'
        VIEW_STUDENT_OUTPUT = 'view_student_output', 'view_student_output'
        VIEW_BENCHMARK_OUTPUT = 'view_benchmark_output', 'view_benchmark_output'
        VIEW_INPUTS = 'view_inputs', 'view_inputs'
        VIEW_USED_MEMORY = 'view_used_memory', 'view_used_memory'
        VIEW_USED_TIME = 'view_used_time', 'view_used_time'

    # ---------------------------------- Course representation --------------------------------- #

    def __str__(self) -> str:
        """
        Returns the string representation of the Course object.

        :return: Short name and name of the course.
        :rtype: str
        """
        return f'{self.short_name}__{self.name}'

    def get_data(self, user: User | str | int = None) -> dict:
        """
        Returns the contents of a Course object's fields as a dictionary. Used to send course data
        to the frontend.

        :param user: The user whose role within the course should be included in the returned
            dictionary (if specified).
        :type user: User | str | int
        :return: Dictionary containing the course's id, name, short name, USOS codes and default
            role (as well as the role of a given user if specified).
        :rtype: dict
        """
        result = {
            'id': self.id,
            'name': self.name,
            'short_name': self.short_name,
            'USOS_course_code': self.USOS_course_code,
            'USOS_term_code': self.USOS_term_code,
            'default_role': f'{self.default_role}'
        }
        if user:
            result['user_role'] = f'{self.user_role(user).name}'
        return result

    # -------------------------------------- Role getters -------------------------------------- #

    @property
    def course_roles(self) -> QuerySet[Role]:
        """
        Returns a QuerySet of all roles assigned to the course.

        :return: QuerySet of all roles assigned to the course.
        :rtype: QuerySet[Role]
        """
        return Role.objects.filter(course=self)

    def get_role(self, name: str) -> Role:
        """
        Returns the role with given name assigned to the course.

        :param name: Name of the role to return.
        :type name: str

        :return: The role with given name.
        :rtype: Role

        :raises Course.CourseRoleError: If no role with given name is assigned to the course.
        """
        if not self.role_exists(name):
            raise Course.CourseRoleError(f'Course {self} does not have a role with name {name}')
        return ModelsRegistry.get_role(name, self)

    def get_role_permissions(self, role: str | int | Role) -> QuerySet[Permission]:
        """
        Returns the QuerySet of all permissions assigned to a given role.

        :param role: Role to return permissions for. The role can be specified as either the role
            object, its id or its name.
        :type role: Role | str | int

        :return: QuerySet of all permissions assigned to the role.
        :rtype: QuerySet[Permission]
        """
        return ModelsRegistry.get_role(role, self).permissions.all()

    # --------------------------------- Adding/removing roles ---------------------------------- #

    @transaction.atomic
    def add_role(self, role: Role | int) -> None:
        """
        Add a new role to the course if it passes validation.

        :param role: The role to add. The role can be specified as either the role object or its id.
        :type role: Role | int
        """
        role = ModelsRegistry.get_role(role)
        self._validate_new_role(role)
        role.assign_to_course(self)

    @transaction.atomic
    def add_roles(self, roles: List[Role | int]) -> None:
        """
        Add a list of roles to the course if they pass validation.

        :param roles: The roles to add. The roles can be specified as either the role objects or
            their ids.
        :type roles: List[Role | int]
        """
        for role in ModelsRegistry.get_roles(roles):
            self.add_role(role)

    @transaction.atomic
    def create_role(self,
                    name: str,
                    permissions: List[str] | List[int] | List[Permission],
                    description: str = '') -> None:
        """
        Create a new role for the course with given name, description and permissions.

        :param name: Name of the new role.
        :type name: str
        :param permissions: List of permissions to assign to the role. The permissions can be
            specified as either the permission objects, their ids or their codenames.
        :type permissions: List[Permission] | List[str] | List[int]
        :param description: Description of the new role.
        :type description: str
        """
        self.add_role(Role.objects.create_role(name=name,
                                               description=description,
                                               permissions=permissions))

    @transaction.atomic
    def create_role_from_preset(self, preset: int | RolePreset) -> None:
        """
        Create a new role for the course based on a given preset.

        :param preset: The preset to create the role from. The preset can be specified as either
            its id or the preset object.
        :type preset: int | RolePreset
        """
        self.add_role(Role.objects.create_role_from_preset(ModelsRegistry.get_role_preset(preset)))

    @transaction.atomic
    def remove_role(self, role: str | int | Role) -> None:
        """
        Remove a role from the course and delete it. Cannot be used to remove the default role, the
        admin role or a role with users assigned to it.

        :param role: The role to remove. The role can be specified as either the role object, its id
            or its name.
        :type role: Role | str | int

        :raises Course.CourseRoleError: If the role is the default role, the admin role, has
            users assigned to it or does not exist within the course.
        """
        if not self.role_exists(role):
            raise Course.CourseRoleError('Attempted to remove a role that does not exist within '
                                         'the course')

        role = ModelsRegistry.get_role(role, self)

        if role == self.default_role:
            raise Course.CourseRoleError('Default role cannot be removed from the course')
        if role == self.admin_role:
            raise Course.CourseRoleError('Admin role cannot be removed from the course')
        if role.user_set.exists():
            raise Course.CourseRoleError('Cannot remove a role with users assigned to it')

        role.delete()

    # -------------------------------- Editing role permissions -------------------------------- #

    @transaction.atomic
    def change_role_permissions(self,
                                role: str | int | Role,
                                permissions: List[Permission] | List[str] | List[int]) -> None:
        """
        Replace the permissions assigned to a role with a given set of permissions. Cannot be used
        to change permissions for the admin role.

        :param role: The role whose permissions are to be changed. The role can be specified as
            either the role object, its id or its name.
        :type role: Role | str | int
        :param permissions: List of permissions to assign to the role. The permissions can be
            specified as either a list of permission objects, their ids or their codenames.
        :type permissions: List[Permission] | List[str] | List[int]

        :raises Course.CourseRoleError: If the role is the admin role or does not exist within the
            course.
        """
        if not self.role_exists(role):
            raise Course.CourseRoleError('Attempted to change permissions for a role that does not'
                                         'exist within the course')

        role = ModelsRegistry.get_role(role, self)

        if role == self.admin_role:
            raise Course.CourseRoleError('Cannot change permissions for the admin role')

        role.change_permissions(permissions)

    @transaction.atomic
    def add_role_permissions(self,
                             role: str | int | Role,
                             permissions: List[Permission] | List[str] | List[int]) -> None:
        """
        Add given permissions to a role.

        :param role: The role to add permissions to. The role can be specified as either the role
            object, its id or its name.
        :type role: Role | str | int
        :param permissions: List of permissions to add to the role. The permissions can be
            specified as either a list of permission objects, their ids or their codenames.
        :type permissions: List[Permission] | List[str] | List[int]

        :raises Course.CourseRoleError: If the role does not exist within the course.
        """
        if not self.role_exists(role):
            raise Course.CourseRoleError('Attempted to add permissions to a role that does not '
                                         'exist within the course')

        ModelsRegistry.get_role(role, self).add_permissions(permissions)

    @transaction.atomic
    def remove_role_permissions(self,
                                role: str | int | Role,
                                permissions: List[Permission] | List[str] | List[int]) -> None:
        """
        Remove given permissions from a role.

        :param role: The role to remove permissions from. The role can be specified as either the
            role object, its id or its name.
        :type role: Role | str | int
        :param permissions: List of permissions to remove from the role. The permissions can be
            specified as either a list of permission objects, their ids or their codenames.
        :type permissions: List[Permission] | List[str] | List[int]

        :raises Course.CourseRoleError: If the role is the admin role or does not exist within the
            course.
        """
        if not self.role_exists(role):
            raise Course.CourseRoleError('Attempted to remove permissions from a role that does '
                                         'not exist within the course')

        role = ModelsRegistry.get_role(role, self)

        if role == self.admin_role:
            raise Course.CourseRoleError('Cannot remove permissions from the admin role')

        role.remove_permissions(permissions)

    # ------------------------------------- Member getters ------------------------------------- #

    def members(self) -> QuerySet[User]:
        """
        Returns a QuerySet of all users assigned to the course.

        :return: QuerySet of all users assigned to the course.
        :rtype: QuerySet[User]
        """
        return User.objects.filter(roles__course=self)

    def user_role(self, user: str | int | User) -> Role:
        """
        Returns the role of a given user within the course.

        :param user: The user whose role is to be returned. The user can be specified as either
            the user object, its id or its email.

        :return: The role of the user within the course.
        :rtype: Role

        :raises Course.CourseMemberError: If the user is not a member of the course.
        """
        if not self.user_is_member(user):
            raise Course.CourseMemberError('User is not a member of the course')
        return ModelsRegistry.get_user(user).roles.get(course=self)

    # -------------------------------- Adding/removing members --------------------------------- #

    @transaction.atomic
    def add_member(self, user: str | int | User, role: str | int | Role | None = None) -> None:
        """
        Assign given user to the course with given role. If no role is specified, the user is
        assigned to the course with the default role. Cannot be used to assign a user to the admin
        role.

        :param user: The user to be assigned. The user can be specified as either the user object,
            its id or its email.
        :type user: User | str | int
        :param role: The role to assign the user to. If no role is specified, the user is assigned
            to the course with the default role. The role can be specified as either the role
            object, its id or its name.
        :type role: Role | str | int | None

        :raises Course.CourseRoleError: If the role is the admin role or does not exist within the
            course.
        """
        if role is None:
            role = self.default_role

        if not self.role_exists(role):
            raise Course.CourseRoleError('Attempted to assign a user to a non-existent role')

        role = ModelsRegistry.get_role(role, self)

        if role == self.admin_role:
            raise Course.CourseRoleError('Cannot assign a user to the admin role using the '
                                         'add_user method. Use add_admin instead.')
        self._validate_new_member(user)
        role.add_member(user)

    @transaction.atomic
    def add_members(self,
                    users: List[str] | List[int] | List[User],
                    role: str | int | Role,
                    ignore_errors: bool = False) -> None:
        """
        Assign given list of users to the course with given role. If no role is specified, the users
        are assigned to the course with the default role. Cannot be used to assign users to the
        admin role.

        :param users: The users to be assigned. The users can be specified as either a list of user
            objects, their ids or their emails.
        :type users: List[User] | List[str] | List[int]
        :param role: The role to assign the users to. If no role is specified, the users are
            assigned to the course with the default role. The role can be specified as either the
            role object, its id or its name.
        :type role: Role | str | int | None
        :param ignore_errors: If set to True, the method will not raise an error if a user is not a
            member of the course. Instead, the user will be skipped.
        :type ignore_errors: bool
        """
        ModelsRegistry.get_role(role, self).add_members(users, ignore_errors=ignore_errors)

    @transaction.atomic
    def add_admin(self, user: str | int | User) -> None:
        """
        Add a new member to the course with the admin role.

        :param user: The user to be assigned. The user can be specified as either the user object,
            its id or its email.
        :type user: User | str | int
        """
        self._validate_new_member(user)
        self.admin_role.add_member(user)

    @transaction.atomic
    def add_admins(self, users: List[str] | List[int] | List[User]) -> None:
        """
        Add given list of users to the course with the admin role.

        :param users: The users to be assigned. The users can be specified as either a list of user
            objects, their ids or their emails.
        :type users: List[User] | List[str] | List[int]
        """
        for user in users:
            self._validate_new_member(user)
        self.admin_role.add_members(users)

    @transaction.atomic
    def remove_member(self, user: str | int | User) -> None:
        """
        Remove given user from the course.

        :param user: The user to be removed. The user can be specified as either the user object,
            its id or its email.
        :type user: User | str | int

        :raises Course.CourseMemberError: If the user is not a member of the course.
        """
        if not self.user_is_member(user):
            raise Course.CourseMemberError('Attempted to remove a user who is not a member of the'
                                           'course.')
        if self.user_is_admin(user):
            raise Course.CourseMemberError('Attempted to remove a user from the admin role using '
                                           'the remove_member method. Use remove_admin instead.')

        self.user_role(user).remove_member(user)

    @transaction.atomic
    def remove_members(self, users: List[str] | List[int] | List[User]) -> None:
        """
        Remove given list of users from the course.

        :param users: The users to be removed. The users can be specified as either a list of user
            objects, their ids or their emails.
        :type users: List[User] | List[str] | List[int]
        """
        for user in users:
            self.remove_member(user)

    @transaction.atomic
    def remove_admin(self, user: str | int | User) -> None:
        """
        Remove given user from the course admin role.

        :param user: The user to be removed. The user can be specified as either the user object,
            its id or its email.
        :type user: User | str | int
        """
        if not self.user_is_member(user):
            raise Course.CourseMemberError('Attempted to remove from the admin role a user who is '
                                           'not a member of the course.')
        if not self.user_is_admin(user):
            raise Course.CourseMemberError('Attempted to remove a user from the admin role who is '
                                           'not an admin in the course.')

        self.admin_role.remove_member(user)

    @transaction.atomic
    def remove_admins(self, users: List[str] | List[int] | List[User]) -> None:
        """
        Remove given list of users from the course admin role.

        :param users: The users to be removed. The users can be specified as either a list of user
            objects, their ids or their emails.
        :type users: List[User] | List[str] | List[int]
        """
        self.admin_role.remove_members(users)

    # --------------------------------- Changing member roles ---------------------------------- #

    @transaction.atomic
    def change_member_role(self,
                           user: str | int | User,
                           new_role: str | int | Role) -> None:
        """
        Change the role of a given user within the course. Cannot be used to change the role of a
        user assigned to the admin role or to assign a user to the admin role.

        :param user: The user whose role is to be changed. The user can be specified as either the
            user object, its id or its email.
        :type user: User | str | int
        :param new_role: The role to assign to the user. The role can be specified as either the
            role object, its id or its name.
        :type new_role: Role | str | int

        :raises Course.CourseMemberError: If the user is not a member of the course.
        :raises Course.CourseRoleError: If the role is the admin role, the user is assigned to the
            admin role or the role does not exist within the course.
        """
        if not self.user_is_member(user):
            raise Course.CourseMemberError('Change of role was attempted for a user who is not a '
                                           'member of the course')
        if not self.role_exists(new_role):
            raise Course.CourseRoleError('Attempted to change a member\'s role to a non-existent '
                                         'role')

        new_role = ModelsRegistry.get_role(new_role, self)

        if new_role == self.admin_role:
            raise Course.CourseRoleError('Attempted to change a member\'s role to the admin role')
        if self.user_role(user) == self.admin_role:
            raise Course.CourseRoleError('Attempted to change the role of a member assigned to the'
                                         'admin role')

        self.user_role(user).remove_member(user)
        new_role.add_member(user)

    @transaction.atomic
    def change_members_role(self,
                            users: List[str] | List[int] | List[User],
                            new_role: str | int | Role) -> None:
        """
        Change the role of a given list of users within the course. Cannot be used to change the
        role of users assigned to the admin role or to assign users to the admin role.

        :param users: The users whose role is to be changed. The users can be specified as either
            a list of user objects, their ids or their emails.
        :type users: List[User] | List[str] | List[int]
        :param new_role: The role to assign to the users. The role can be specified as either the
            role object, its id or its name.
        :type new_role: Role | str | int
        """
        users = ModelsRegistry.get_users(users)

        for user in users:
            self.change_member_role(user, new_role)

    @transaction.atomic
    def make_member_admin(self, user: str | int | User) -> None:
        """
        Assign a given user to the admin role. Cannot be used to assign a user who is not a member
        of the course to the admin role.

        :param user: The user to be assigned. The user can be specified as either the user object,
            its id or its email.
        :type user: User | str | int

        :raises Course.CourseMemberError: If the user is not a member of the course.
        """
        if not self.user_is_member(user):
            raise Course.CourseMemberError('Attempted to assign a user who is not a member of the '
                                           'course to the admin role')
        self.user_role(user).remove_member(user)
        self.admin_role.add_member(user)

    @transaction.atomic
    def make_members_admin(self, users: List[str] | List[int] | List[User]) -> None:
        """
        Assign given list of users to the admin role. Cannot be used to assign users who are not
        members of the course to the admin role.

        :param users: The users to be assigned. The users can be specified as either a list of user
            objects, their ids or their emails.
        :type users: List[User] | List[str] | List[int]
        """
        users = ModelsRegistry.get_users(users)

        for user in users:
            self.make_member_admin(user)

    # ---------------------------------------- Checks ------------------------------------------ #

    def role_exists(self, role: Role | str | int) -> bool:
        """
        Check whether a role with given name exists within the course or if a given role is assigned
        to the course.

        :param role: Role to check. The role can be specified as either the role object, its id or
            its name.
        :type role: Role | str | int

        :return: `True` if the role exists within the course, `False` otherwise.
        :rtype: bool
        """
        if isinstance(role, str):
            return self.course_roles.filter(name=role).exists()
        elif isinstance(role, int):
            return self.course_roles.filter(id=role).exists()
        else:
            return self.course_roles.filter(id=role.id).exists()

    def role_has_permission(self,
                            role: Role | str | int,
                            permission: Permission | str | int) -> bool:
        """
        Check whether a given role has a given permission.

        :param role: The role to check. The role can be specified as either the role object, its id
            or its name.
        :type role: Role | str | int
        :param permission: The permission to check for. The permission can be specified as either
            the permission object, its id or its codename.
        :type permission: Permission | str | int

        :return: `True` if the role has the permission, `False` otherwise.
        :rtype: bool
        """
        return ModelsRegistry.get_role(role, self).has_permission(permission)

    def user_is_member(self, user: str | int | User) -> bool:
        """
        Check whether a given user is a member of the course.

        :param user: The user to check. The user can be specified as either the user object, its id
            or its email.

        :return: `True` if the user is a member of the course, `False` otherwise.
        :rtype: bool
        """
        return ModelsRegistry.get_user(user).roles.filter(course=self).exists()

    def user_is_admin(self, user: str | int | User) -> bool:
        """
        Check whether a given user is assigned to the admin role within the course.

        :param user: The user to check. The user can be specified as either the user object, its id
            or its email.

        :return: `True` if the user is assigned to the admin role, `False` otherwise.
        :rtype: bool
        """
        return self.user_has_role(user, self.admin_role)

    def user_has_role(self, user: str | int | User, role: Role | str | int) -> bool:
        """
        Check whether a given user has a given role within the course.

        :param user: The user to check. The user can be specified as either the user object, its id
            or its email.
        :type user: User | str | int
        :param role: The role to check. The role can be specified as either the role object, its id
            or its name.
        :type role: Role | str | int

        :return: `True` if the user has the role, `False` otherwise.
        :rtype: bool
        """
        return self.user_is_member(user) and \
            self.user_role(user) == ModelsRegistry.get_role(role, self)

    # --------------------------------------- Validators --------------------------------------- #

    def _validate_new_role(self, role: Role | int) -> None:
        """
        Check whether a given role can be assigned to the course. Raises an exception if the role
        cannot be assigned.

        :param role: The role to be validated. The role can be specified as either the role object
            or its id.
        :type role: Group | int

        :raises Course.CourseRoleError: If a role with the same name as the new role is already
            assigned to the course or if the new role is already assigned to a course.
        """
        role = ModelsRegistry.get_role(role)
        if role.course is not None:
            raise Course.CourseRoleError(f'Role {role.name} is already assigned to a course')
        if self.role_exists(str(role.name)):
            raise Course.CourseRoleError(f'A role with name {role.name} is already assigned to '
                                         f'the course. Role names must be unique within the scope '
                                         f'of a course.')

    def _validate_new_member(self, user: str | int | User) -> None:
        """
        Check whether a given user can be assigned to the course.

        :param user: The user to be validated. The user can be specified as either the user object,
            its id or its email.
        :type user: User | str | int

        :raises Course.CourseMemberError: If the user is already a member of the course.
        """
        if self.user_is_member(user):
            raise Course.CourseMemberError('User is already a member of the course')

    # -------------------------------- Inside course actions ----------------------------------- #

    from course.models import Round, Submit, Task

    @staticmethod
    def inside_course(func: Callable) -> Callable:
        """
        Decorator used to wrap methods that deal with course database objects. The decorator
        ensures that the method is called within the scope of a course database.

        :param func: The method to be wrapped.
        :type func: Callable

        :return: The wrapped method (in course scope)
        :rtype: Callable
        """

        def action(self: Course, *args, **kwargs):
            with InCourse(self):
                return func(*args, **kwargs)

        return action

    # Round actions -------------

    #: Creates a new round in the course using :py:meth:`course.models.Round.objects.create_round`.
    create_round = inside_course(Round.objects.create_round)

    #: Deletes a round from the course using :py:meth:`course.models.Round.objects.delete_round`.
    delete_round = inside_course(Round.objects.delete_round)

    #: Returns a QuerySet of all rounds in the course using
    #: :py:meth:`course.models.Round.objects.all_rounds`.
    rounds = inside_course(Round.objects.all_rounds)

    #: Getter for Round model
    get_round = inside_course(ModelsRegistry.get_round)

    # Task actions --------------

    #: Creates a new task in the course using :py:meth:`course.models.Task.objects.create_task`.
    create_task = inside_course(Task.objects.create_task)

    #: Deletes a task from the course using :py:meth:`course.models.Task.objects.delete_task`.
    delete_task = inside_course(Task.objects.delete_task)

    #: Getter for Task model
    get_task = inside_course(ModelsRegistry.get_task)

    # Submit actions ------------

    #: Creates a new submit in the course using
    #: :py:meth:`course.models.Submit.objects.create_submit`.
    create_submit = inside_course(Submit.objects.create_submit)

    #: Deletes a submit from the course using :py:meth:`course.models.Submit.objects.delete_submit`.
    delete_submit = inside_course(Submit.objects.delete_submit)

    #: Getter for Submit model
    get_submit = inside_course(ModelsRegistry.get_submit)

    # --------------------------------------- Deletion ----------------------------------------- #

    def delete(self, using: Any = None, keep_parents: bool = False) -> None:
        """
        Delete the course, all its roles and its database.
        """
        delete_course_db(self.short_name)
        super().delete(using, keep_parents)


class Settings(models.Model):
    """
    This model represents a user's (:py:class:`User`) settings. It is used to store personal,
    user-specific data pertaining to the website display options, notification preferences, etc.
    """
    #: User's preferred UI theme.
    theme = models.CharField(
        verbose_name=_('UI theme'),
        max_length=255,
        default='dark'
    )


class User(AbstractBaseUser):
    """
    This class stores user information. Its methods can be used to check permissions pertaining to
    the default database models as well as course access and models from course databases.
    The class extends AbstractBaseUser and PermissionsMixin classes provided in django.contrib.auth
    to replace the default User model.
    """

    class UserPermissionError(Exception):
        """
        Exception raised when an error occurs related to user permissions.
        """
        pass

    # ---------------------------------- Personal information ---------------------------------- #

    #: User's email. Used to log in.
    email = models.EmailField(
        verbose_name=_('email address'),
        max_length=255,
        unique=True
    )
    #: User's first name.
    first_name = models.CharField(
        verbose_name=_('first name'),
        max_length=255,
        blank=True
    )
    #: User's last name.
    last_name = models.CharField(
        verbose_name=_('last name'),
        max_length=255,
        blank=True
    )
    #: Date of account creation.
    date_joined = models.DateField(
        verbose_name=_('date joined'),
        auto_now_add=True
    )
    #: User's settings.
    user_settings = models.OneToOneField(
        verbose_name=_('user settings'),
        to=Settings,
        on_delete=models.RESTRICT,
        null=False,
        blank=False
    )

    usos_id = models.BigIntegerField(
        verbose_name='USOS id',
        null=True,
        blank=True,
    )

    user_job = models.CharField(
        verbose_name=_('user job'),
        max_length=2,
        blank=False,
        null=False,
        default='ST',
        choices=UserJob.choices
    )

    # ---------------------------------- Authentication data ----------------------------------- #

    #: Indicates whether user has all available moderation privileges.
    is_superuser = models.BooleanField(
        verbose_name=_('superuser status'),
        default=False,
        help_text=_(
            'Designates that this user has all permissions without explicitly assigning them.'
        ),
    )
    #: Groups the user belongs to. Groups are used to grant permissions to multiple users at once
    #: and to assign course access and roles to users.
    groups = models.ManyToManyField(
        to=Group,
        verbose_name=_('groups'),
        blank=True,
        help_text=_(
            'The groups this user belongs to. A user will get all permissions granted to each of '
            'their groups.'
        ),
        related_name='user_set',
        related_query_name='user',
    )
    #: Course roles user has been assigned to. Used to check course access and permissions.
    roles = models.ManyToManyField(
        to='Role',
        verbose_name=_('roles'),
        blank=True,
        help_text=_('The course roles this user has been assigned to.'),
        related_name='user_set',
        related_query_name='user',
    )
    #: Permissions specifically granted to the user.
    user_permissions = models.ManyToManyField(
        to=Permission,
        verbose_name=_('user permissions'),
        blank=True,
        help_text=_('Specific permissions for this user.'),
        related_name='user_set',
        related_query_name='user',
    )
    nickname = models.CharField(
        verbose_name=_('nickname'),
        max_length=255,
        blank=True,
        null=True,
    )

    class BasicAction(ModelAction):
        ADD = 'add', 'add_user'
        DEL = 'delete', 'delete_user'
        EDIT = 'edit', 'change_user'
        VIEW = 'view', 'view_user'

    # ------------------------------------ Django settings ------------------------------------- #

    #: Indicates which field should be considered as username.
    #: Required when replacing default Django User model.
    USERNAME_FIELD = 'email'

    #: Indicates which field should be considered as email.
    #: Required when replacing default Django User model.
    EMAIL_FIELD = 'email'

    #: Indicates which fields besides the USERNAME_FIELD are required when creating a User object.
    REQUIRED_FIELDS = []

    #: Manager class for the User model.
    objects = UserManager()

    # ----------------------------------- User representation ---------------------------------- #

    def __str__(self) -> str:
        """
        Returns the string representation of the User object.

        :return: User's email.
        :rtype: str
        """
        return self.email

    def get_data(self, course: Course | str | int = None) -> dict:
        """
        Returns the contents of a User object's fields as a dictionary. Used to send user data
        to the frontend.

        :param course: Course to return user's role in (if specified).
        :type course: Course | str | int
        :return: Dictionary containing the user's id, email, first name, last name, superuser
            status, date of account creation and role in the course (if specified).
        :rtype: dict
        """
        result = {
            'id': self.id,
            'email': self.email,
            'first_name': self.first_name,
            'last_name': self.last_name,
            'is_superuser': self.is_superuser,
            'date_joined': self.date_joined,
            'f_is_superuser': _('YES') if self.is_superuser else _('NO'),
        }
        if course is not None:
            result['user_role'] = ModelsRegistry.get_course(course).user_role(self).name
        return result

    # ------------------------------------ Auxiliary Checks ------------------------------------ #

    @classmethod
    def exists(cls, user_id: int) -> bool:
        """
        Check whether a user with given id exists.

        :param user_id: The id of the user in question.
        :type user_id: int

        :return: `True` if user with given id exists, `False` otherwise.
        :rtype: bool
        """

        return cls.objects.exists(pk=user_id)

    def in_group(self, group: Group | str | id) -> bool:
        """
        Check whether the user belongs to a given group.

        :param group: Group to check user's membership in. Can be specified as either the group
            object, its name or its id.
        :type group: Group | str | id

        :return: `True` if the user belongs to the group, `False` otherwise.
        :rtype: bool
        """
        return self.groups.filter(id=ModelsRegistry.get_group_id(group)).exists()

    def can_access_course(self, course: Course | str | int) -> bool:
        """
        Check whether the user has been assigned to a given course.

        :param course: Course to check user's access to. Can be specified as either the course
            object, its short name or its id.
        :type course: Course | str | int

        :return: `True` if user has been assigned to the course, `False` otherwise.
        :rtype: bool
        """
        return Role.objects.filter(user=self, course=ModelsRegistry.get_course(course)).exists()

    def is_course_admin(self) -> bool:
        """
        :return: `True` if the user is assigned to the admin role in at least one course, `False`
            otherwise.
        :rtype: bool
        """
        courses = self.get_courses()
        for course in courses:
            if course.user_is_admin(self):
                return True
        return False

    @property
    def is_uj_user(self) -> bool:
        return self.usos_id is not None

    # ---------------------------------- Permission editing ----------------------------------- #

    @transaction.atomic
    def add_permission(self, permission: Permission | str | int) -> None:
        """
        Add an individual permission to the user.

        :param permission: Permission to add. The permission can be specified as either the
            permission object, its codename or its id.
        :type permission: Permission | str | int

        :raises User.UserPermissionError: If the user already has the permission.
        """
        permission = ModelsRegistry.get_permission(permission)

        if self.has_individual_permission(permission):
            raise User.UserPermissionError(f'Attempted to add permission {permission.codename} '
                                           f'to user {self} who already has it')

        self.user_permissions.add(permission)

    @transaction.atomic
    def add_permissions(self, permissions: List[Permission] | List[str] | List[int]) -> None:
        """
        Add multiple individual permissions to the user.

        :param permissions: List of permissions to add. The permissions can be specified as either
            the permission objects, their codenames or their ids.
        :type permissions: List[Permission] | List[str] | List[int]
        """
        permissions = ModelsRegistry.get_permissions(permissions)

        for permission in permissions:
            self.add_permission(permission)

    @transaction.atomic
    def remove_permission(self, permission: Permission | str | int) -> None:
        """
        Remove an individual permission from the user.

        :param permission: Permission to remove. The permission can be specified as either the
            permission object, its codename or its id.
        :type permission: Permission | str | int

        :raises User.UserPermissionError: If the user does not have the permission.
        """
        permission = ModelsRegistry.get_permission(permission)

        if not self.has_individual_permission(permission):
            raise User.UserPermissionError(f'Attempted to remove permission {permission.codename} '
                                           f'from user {self} who does not have it')

        self.user_permissions.remove(permission)

    @transaction.atomic
    def remove_permissions(self, permissions: List[Permission] | List[str] | List[int]) -> None:
        """
        Remove multiple individual permissions from the user.

        :param permissions: List of permissions to remove. The permissions can be specified as
            either the permission objects, their codenames or their ids.
        :type permissions: List[Permission] | List[str] | List[int]
        """
        permissions = ModelsRegistry.get_permissions(permissions)

        for permission in permissions:
            self.remove_permission(permission)

    # ------------------------------------ Permission checks ----------------------------------- #

    def has_individual_permission(self, permission: Permission | str | int) -> bool:
        """
        Check whether the user possesses a given permission on an individual level (does not check
        group-level permissions or superuser status).

        :param permission: Permission to check for. The permission can be specified as either the
            permission object, its codename or its id.
        :type permission: Permission | str | int

        :return: `True` if the user has the permission, `False` otherwise.
        :rtype: bool
        """
        return self.user_permissions.filter(
            id=ModelsRegistry.get_permission_id(permission)
        ).exists()

    def has_group_permission(self, permission: Permission | str | int) -> bool:
        """
        Check whether the user possesses a given permission on a group level (does not check
        individual permissions or superuser status).

        :param permission: Permission to check for. The permission can be specified as either the
            permission object, its codename or its id.
        :type permission: Permission | str | int

        :return: `True` if the user has the permission, `False` otherwise.
        :rtype: bool
        """
        return self.groups.filter(permissions=ModelsRegistry.get_permission(permission)).exists()

    def has_role_permission(self, permission: Permission | str | int) -> bool:
        """
        :param permission: Permission to check for. The permission can be specified as either the
            permission object, its codename or its id.
        :type permission: Permission | str | int
        :return: `True` if the user belongs to any role with the specified permission, `False`
            otherwise.
        :rtype: bool
        """
        return self.roles.filter(permissions=ModelsRegistry.get_permission(permission)).exists()

    def has_permission(self, permission: Permission | str | int) -> bool:
        """
        Check whether the user possesses a given permission. The method checks both individual and
        group-level permissions as well as superuser status.

        :param permission: Permission to check for. The permission can be specified as either the
            permission object, its codename or its id.
        :type permission: Permission | str | int

        :return: `True` if the user has the permission or is a superuser, `False` otherwise.
        :rtype: bool
        """
        if self.is_superuser:
            return True
        return self.has_individual_permission(permission) or \
            self.has_group_permission(permission)

    def has_action_permission(self, action: ModelAction,
                              permission_check: PermissionCheck = PermissionCheck.GEN) -> bool:
        """
        Check whether the user has the permission to perform a given action on model with defined
        model actions. Depending on the type of permission check specified, the method can check
        user-specific permissions, group-level permissions or both (the default option, in this case
        will also check superuser status).

        :param action: Action to check for.
        :type action: ModelAction
        :param permission_check: Type of permission check to perform.
        :type permission_check: PermissionCheck

        :return: `True` if the user has the permission, `False` otherwise. If general permission
            check is performed, the method will also return `True` if the user is a superuser.
        :rtype: bool

        raises ValueError: If the permission_check value is not recognized.
        """
        if permission_check == PermissionCheck.GEN:
            return self.has_permission(action.label)
        elif permission_check == PermissionCheck.INDV:
            return self.has_individual_permission(action.label)
        elif permission_check == PermissionCheck.GRP:
            return self.has_group_permission(action.label)
        raise ValueError(f'Invalid permission check type: {permission_check}')

    def has_basic_model_permissions(
        self,
        model: model_cls,
        permissions: BasicModelAction | List[BasicModelAction] = 'all',
        permission_check: PermissionCheck = PermissionCheck.GEN
    ) -> bool:
        """
        Check whether a user possesses a specified basic permission/list of basic permissions for a
        given 'default' database model. Depending on the type of permission check specified, the
        method can check user-specific permissions, group-level permissions or both (the default
        option, in this case will also check superuser status).

        The default permissions option 'all' checks all basic permissions related to the model.
        Basic permissions are the permissions automatically created by Django for each model (add,
        change, delete, view).

        :param model: The model to check permissions for.
        :type model: Type[models.Model]
        :param permissions: Permissions to check for the given model. Permissions can be given as a
            BasicPermissionAction object/List of objects. The default option 'all' checks all basic
            action permissions related to the model.
        :type permissions: BasicModelAction or List[BasicPermissionTypes]
        :param permission_check: Type of permission check to perform.
        :type permission_check: PermissionCheck

        :returns: `True` if the user possesses the specified permission/s for the given model,
            `False` otherwise. If general permission check is performed, the method will also return
            `True` if the user is a superuser.
        :rtype: bool
        """
        if permission_check == PermissionCheck.GEN and self.is_superuser:
            return True

        permissions = get_model_permissions(model, permissions)
        has_perm = {p: False for p in permissions}

        if permission_check == PermissionCheck.GEN or permission_check == PermissionCheck.GRP:
            for perm in permissions:
                if self.has_group_permission(perm):
                    has_perm[perm] = True
        if permission_check == PermissionCheck.GEN or permission_check == PermissionCheck.INDV:
            for perm in permissions:
                if self.has_individual_permission(perm):
                    has_perm[perm] = True

        return all(has_perm.values())

    def has_course_permission(self,
                              permission: Permission | str | int,
                              course: Course | str | int) -> bool:
        """
        Check whether the user possesses a given permission within a given :py:class:`Course`. Also
        checks superuser status.

        :param permission: Permission to check for. The permission can be specified as either the
            permission object, its codename or its id.
        :type permission: Permission | str | int
        :param course: Course to check permission for. The course can be specified as either the
            Course object, its short name or its id.
        :type course: Course | str | int

        :returns: `True` if the user has the permission or is superuser, `False` otherwise.
        :rtype: bool
        """
        if self.is_superuser:
            return True
        return ModelsRegistry.get_course(course).user_role(self).has_permission(permission)

    def has_course_action_permission(self, action: ModelAction, course: Course | str | int) -> bool:
        """
        Check whether the user has the permission to perform a given action on model with defined
        model actions within a given :py:class:`Course`. Also checks superuser status.

        :param action: Action to check for.
        :type action: ModelAction
        :param course: Course to check permission for. The course can be specified as either the
            Course object, its short name or its id.
        :type course: Course | str | int

        :return: `True` if the user has the permission or is superuser, `False` otherwise.
        :rtype: bool
        """
        return self.has_course_permission(action.label, course)

    def has_basic_course_model_permissions(
        self,
        model: model_cls,
        course: Course | str | int,
        permissions: BasicModelAction | List[BasicModelAction] = 'all'
    ) -> bool:
        """
        Check whether a user possesses a specified permission/list of permissions for a given
        'course' database model. Does not check user-specific permissions or group-level
        permissions, checks only course-level permissions based on the user's role within the
        course and superuser status.

        :param model: The model to check permissions for.
        :type model: Type[models.Model]
        :param course: Course to check permission for. The course can be specified as either the
            Course object, its short name or its id.
        :type course: Course | str | int
        :param permissions: Permissions to check for the given model. Permissions can be given as a
            basicModelAction object/List of objects. The default option 'all' checks all basic
            action permissions related to the model.
        :type permissions: BasicModelAction or List[PermissionTypes]

        :returns: `True` if the user possesses the specified permission/s for the given model or
            is a superuser, `False` otherwise.
        :rtype: bool
        """
        if self.is_superuser:
            return True

        permissions = get_model_permissions(model, permissions)

        for p in permissions:
            if not self.has_course_permission(p, ModelsRegistry.get_course(course)):
                return False
        return True

    # ---------------------------------- Permission getters ----------------------------------- #

    def get_individual_permissions(self) -> List[Permission]:
        """
        Returns a list of all individual permissions possessed by the user.

        :returns: List of all individual permissions possessed by the user.
        :rtype: List[Permission]
        """
        return list(self.user_permissions.all())

    def get_group_permissions(self) -> List[Permission]:
        """
        Returns a list of all group-level permissions possessed by the user.

        :returns: List of all group-level permissions possessed by the user.
        :rtype: List[Permission]
        """
        groups = self.groups.all()
        permissions = []
        for group in groups:
            permissions.extend(list(group.permissions.all()))
        return permissions

    def get_permissions(self) -> List[Permission]:
        """
        Returns a list of all permissions possessed by the user, both individual and group-level.

        :returns: List of all permissions possessed by the user.
        :rtype: List[Permission]
        """
        return self.get_individual_permissions() + self.get_group_permissions()

    def get_course_permissions(self, course: Course | str | int) -> List[Permission]:
        """
        Returns a list of all permissions possessed by the user within a given course.

        :param course: Course to check permission for. The course can be specified as either the
            Course object, its short name or its id.
        :type course: Course | str | int

        :returns: List of all permissions possessed by the user within the given course.
        :rtype: List[Permission]
        """
        return ModelsRegistry.get_course(course).user_role(self).permissions.all()

    # ------------------------------------- Other getters -------------------------------------- #

    def get_courses(self) -> QuerySet[Course]:
        """
        :returns: QuerySet of all :class:`Course` objects the user is assigned to.
        :rtype: List[:class:`Course`]
        """
        return Course.objects.filter(role_set__user=self)

    @staticmethod
    def get_user_job(
        is_student: bool = False,
        is_doctoral: bool = False,
        is_employee: bool = False,
        is_admin: bool = False,
    ):
        if is_admin:
            return UserJob.AD
        if is_employee:
            return UserJob.EM
        if is_doctoral:
            return UserJob.DC
        if is_student:
            return UserJob.ST
        return UserJob.ST

    # --------------------------------------- Deletion ----------------------------------------- #

    def delete(self, using=None, keep_parents=False):
        """
        Delete the user and their settings.
        """
        settings = self.user_settings
        super().delete(using, keep_parents)
        settings.delete()

    def get_full_name(self):
        return f'{self.first_name} {self.last_name}'


class RoleManager(models.Manager):
    """
    Manager class for the Role model. Governs the creation of custom and preset roles as well as
    their deletion.
    """

    @transaction.atomic
    def create_role(self,
                    name: str,
                    description: str = '',
                    permissions: List[Permission] | List[str] | List[int] = None,
                    course: Course = None) -> Role:
        """
        Create a new role with given name and permissions assigned to a specified course (if no
        course is specified, the role will be unassigned).

        :param name: Name of the role.
        :type name: str
        :param description: Description of the role.
        :type description: str
        :param permissions: Permissions which should be assigned to the role. The permissions can be
            specified as either the permission objects, their codenames or their ids. If no
            permissions are specified, the role will be created without any permissions.
        :type permissions: List[Permission] | List[str] | List[int]
        :param course: Course the role should be assigned to.
        :type course: Course

        :return: The newly created role.
        :rtype: Role
        """
        if not permissions:
            permissions = []
        else:
            permissions = ModelsRegistry.get_permissions(permissions)

        role = self.model(name=name, description=description)
        role.save()

        for permission in permissions:
            role.permissions.add(permission)

        if course:
            course.add_role(role)

        return role

    @transaction.atomic
    def create_role_from_preset(self, preset: RolePreset, course: Course = None) -> Role:
        """
        Create a new role from given preset and assign it to a specified course (if no course is
        specified, the role will be unassigned).

        :param preset: Preset to create the role from.
        :type preset: RolePreset
        :param course: Course the role should be assigned to.
        :type course: Course

        :return: The newly created role.
        :rtype: Role
        """
        return self.create_role(
            name=preset.name,
            permissions=[perm for perm in preset.permissions.all()],
            course=course
        )

    @transaction.atomic
    def delete_role(self, role: Role | int) -> None:
        """
        Delete a role.

        :param role: Role to delete. The role can be specified as either the role object or its id.
        :type role: Role | int
        """
        role = ModelsRegistry.get_role(role)
        role.delete()


class Role(models.Model):
    """
    This model represents a role within a course. It is used to assign users to courses and to
    define the permissions they have within the course.
    """

    class RolePermissionError(Exception):
        """
        Exception raised when an error occurs related to role permissions.
        """
        pass

    class RoleMemberError(Exception):
        """
        Exception raised when an error occurs related to role members.
        """
        pass

    #: Name of the role.
    name = models.CharField(
        verbose_name=_('role name'),
        max_length=100,
        blank=False,
        null=False
    )
    #: Description of the role.
    description = models.TextField(
        verbose_name=_('role description'),
        blank=True,
        null=True
    )
    #: Permissions assigned to the role.
    permissions = models.ManyToManyField(
        to=Permission,
        verbose_name=_('role permissions'),
        blank=True
    )
    #: Course the role is assigned to. A single role can only be assigned to a single course.
    course = models.ForeignKey(
        to=Course,
        on_delete=models.CASCADE,
        verbose_name=_('course'),
        related_name='role_set',
        null=True,
    )

    objects = RoleManager()

    def __str__(self) -> str:
        """
        :return: :py:meth:`Course.__str__` representation of the course and the name of the role.
        :rtype: str
        """
        return f'{self.name}'

    def has_permission(self, permission: Permission | str | int) -> bool:
        """
        Check whether the role has a given permission.

        :param permission: Permission to check for. The permission can be specified as either the
            permission object, its codename or its id.
        :type permission: Permission | str | int

        :return: `True` if the role has the permission, `False` otherwise.
        :rtype: bool
        """
        return self.permissions.filter(id=ModelsRegistry.get_permission_id(permission)).exists()

    @transaction.atomic
    def add_permission(self, permission: Permission | str | int) -> None:
        """
        Add a permission to the role.

        :param permission: Permission to add. The permission can be specified as either the
            permission object, its codename or its id.
        :type permission: Permission | str | int

        :raises Role.RolePermissionError: If the role already has the permission.
        """
        permission = ModelsRegistry.get_permission(permission)

        if self.has_permission(permission):
            raise Role.RolePermissionError(f'Attempted to add permission {permission.codename} '
                                           f'to role {self} which already has it')

        self.permissions.add(permission)

    @transaction.atomic
    def add_permissions(self, permissions: List[Permission] | List[str] | List[int]) -> None:
        """
        Add multiple permissions to the role.

        :param permissions: List of permissions to add. The permissions can be specified as either
            a list of permission objects, their codenames or their ids.
        :type permissions: List[Permission] | List[str] | List[int]
        """
        permissions = ModelsRegistry.get_permissions(permissions)

        for permission in permissions:
            self.add_permission(permission)

    @transaction.atomic
    def remove_permission(self, permission: Permission | str | int) -> None:
        """
        Remove a permission from the role.

        :param permission: Permission to remove. The permission can be specified as either the
            permission object, its codename or its id.
        :type permission: Permission | str | int

        :raises Role.RolePermissionError: If the role does not have the permission.
        """
        permission = ModelsRegistry.get_permission(permission)

        if not self.has_permission(permission):
            raise Role.RolePermissionError(f'Attempted to remove permission {permission.codename} '
                                           f'from role {self} which does not have it')

        self.permissions.remove(permission)

    @transaction.atomic
    def remove_permissions(self, permissions: List[Permission] | List[str] | List[int]) -> None:
        """
        Remove multiple permissions from the role.

        :param permissions: List of permissions to remove. The permissions can be specified as
            either a list of permission objects, their codenames or their ids.
        :type permissions: List[Permission] | List[str] | List[int]
        """
        permissions = ModelsRegistry.get_permissions(permissions)

        for permission in permissions:
            self.remove_permission(permission)

    @transaction.atomic
    def change_permissions(self, permissions: List[Permission] | List[str] | List[int]) -> None:
        """
        Change the permissions assigned to the role. All previously assigned permissions will be
        removed and replaced with the new ones.

        :param permissions: List of permissions to add. The permissions can be specified as either
            a list of permission objects, their codenames or their ids.
        :type permissions: List[Permission] | List[str] | List[int]
        """
        self.permissions.clear()
        self.add_permissions(permissions)

    @transaction.atomic
    def assign_to_course(self, course: Course | str | int) -> None:
        """
        Assign the role to a course.

        :param course: Course to assign the role to. The course can be specified as either the
            course object, its short name or its id.
        :type course: Course | str | int

        :raises ValidationError: If the role is already assigned to a course.
        """
        course = ModelsRegistry.get_course(course)
        if self.course is not None:
            raise ValidationError(f'Attempted to assign role {self} to course {course} while it '
                                  f'is already assigned to course {self.course}')
        self.course = course
        self.save()

    def user_is_member(self, user: str | int | User) -> bool:
        """
        Check whether a user is assigned to the role.

        :param user: User to check. The user can be specified as either the user object, its email
            or its id.
        :type user: str | int | User

        :return: `True` if the user is assigned to the role, `False` otherwise.
        :rtype: bool
        """
        return self.user_set.filter(id=ModelsRegistry.get_user_id(user)).exists()

    @transaction.atomic
    def add_member(self, user: str | int | User, ignore_errors: bool = False) -> None:
        """
        Add a user to the role.

        :param user: User to add. The user can be specified as either the user object, its email or
            its id.
        :type user: str | int | User
        :param ignore_errors: If set to `True`, the method will not raise an error if the user is
            already assigned to the role.
        :type ignore_errors: bool

        :raises Role.RoleMemberError: If the user is already assigned to the role.
        """
        user = ModelsRegistry.get_user(user)

        user_is_member = self.user_is_member(user)
        if user_is_member and not ignore_errors:
            raise Role.RoleMemberError(f'Attempted to add user {user} to role {self} who is '
                                       f'already assigned to it')
        if not user_is_member:
            self.user_set.add(user)

    @transaction.atomic
    def add_members(self,
                    users: List[str] | List[int] | List[User],
                    ignore_errors: bool = False) -> None:
        """
        Add multiple users to the role.

        :param users: List of users to add. The users can be specified as either the user objects,
            their emails or their ids.
        :type users: List[str] | List[int] | List[User]
        :param ignore_errors: If set to `True`, the method will not raise an error if a user is
            already assigned to the role.
        :type ignore_errors: bool
        """
        users = ModelsRegistry.get_users(users)

        for user in users:
            self.add_member(user, ignore_errors=ignore_errors)

    @transaction.atomic
    def remove_member(self, user: str | int | User) -> None:
        """
        Remove a user from the role.

        :param user: User to remove. The user can be specified as either the user object, its email
            or its id.
        :type user: str | int | User

        :raises Role.RoleMemberError: If the user is not assigned to the role.
        """
        user = ModelsRegistry.get_user(user)

        if not self.user_is_member(user):
            raise Role.RoleMemberError(f'Attempted to remove user {user} from role {self} who is '
                                       f'not assigned to it')

        self.user_set.remove(user)

    @transaction.atomic
    def remove_members(self, users: List[str] | List[int] | List[User]) -> None:
        """
        Remove multiple users from the role.

        :param users: List of users to remove. The users can be specified as either the user
            objects, their emails or their ids.
        :type users: List[str] | List[int] | List[User]
        """
        users = ModelsRegistry.get_users(users)

        for user in users:
            self.remove_member(user)

    @transaction.atomic
    def delete(self) -> None:
        """
        Delete the role.
        """
        self.user_set.clear()
        self.permissions.clear()
        super().delete()

    def get_data(self) -> dict:
        """
        Returns the contents of a Role object's fields as a dictionary. Used to send role data to
        the frontend.

        :return: Dictionary containing the role's data.
        :rtype: dict
        """
        return {
            'id': self.id,
            'name': self.name,
            'description': self.description,
            'course': self.course.short_name if self.course else None,
        }


class RolePresetManager(models.Manager):
    """
    Manager class for the RolePreset model. Governs the creation of presets as well as their
    deletion.
    """

    @transaction.atomic
    def create_role_preset(self,
                           name: str,
                           permissions: List[Permission] | List[str] | List[int] = None,
                           public: bool = True,
                           creator: str | int | User = None) -> RolePreset:
        """
        Create a new role preset with given name, permissions, public status and creator.

        :param name: Name of the preset.
        :type name: str
        :param permissions: Permissions which should be assigned to the preset. The permissions can
            be specified as either the permission objects, their codenames or their ids. If no
            permissions are specified, the preset will be created without any permissions.
        :type permissions: List[Permission] | List[str] | List[int]
        :param public: Indicates whether the preset is public. Public presets can be used by all
            users, private presets can only be used by their creator or other users given access.
        :type public: bool
        :param creator: User who created the preset. If no creator is specified, the preset will
            be created without a creator.
        :type creator: str | int | User

        :return: The newly created preset.
        :rtype: RolePreset

        :raises ValidationError: If the name is too short.
        """
        if len(name) < 4:
            raise ValidationError('Preset name must be at least 4 characters long')

        preset = self.model(
            name=name,
            public=public,
            creator=ModelsRegistry.get_user(creator)
        )
        preset.save()
        preset.add_permissions(permissions)
        return preset

    @transaction.atomic
    def delete_role_preset(self, preset: RolePreset | int) -> None:
        """
        Delete a role preset.

        :param preset: Preset to delete. The preset can be specified as either the preset object or
            its id.
        :type preset: RolePreset | int
        """
        preset = ModelsRegistry.get_role_preset(preset)
        preset.delete()


class RolePreset(models.Model):
    """
    This model represents a preset from which a role can be created. Presets contain on creation
    a defined set of permissions and can be used to quickly setup often recurring course roles such
    as student, tutor, etc.
    """

    #: Manager class for the RolePreset model.
    objects = RolePresetManager()

    #: Name of the preset. Will be used as the name of the role created from the preset.
    name = models.CharField(
        verbose_name=_('preset name'),
        max_length=100,
        blank=False,
        null=False
    )
    #: Permissions assigned to the preset. Will be assigned to the role created from the preset.
    permissions = models.ManyToManyField(
        to=Permission,
        verbose_name=_('preset permissions'),
        blank=True
    )
    #: Whether the preset is public. Public presets can be used by all users, private presets can
    # only be used by their creator or other users given access.
    public = models.BooleanField(
        verbose_name=_('preset is public'),
        default=True,
        help_text=_('Indicates whether the preset is public. Public presets can be used by all '
                    'users, private presets can only be used by their creator or other users given '
                    'access.')
    )
    #: User who created the preset.
    creator = models.ForeignKey(
        to=User,
        on_delete=models.CASCADE,
        verbose_name=_('preset creator'),
        related_name='created_role_presets',
        blank=True,
        null=True
    )

    def __str__(self) -> str:
        """
        Returns the string representation of the RolePreset object.

        :return: Name of the preset.
        :rtype: str
        """
        return self.name

    def get_data(self) -> dict:
        """
        Returns the contents of a RolePreset object's fields as a dictionary. Used to send preset
        data to the frontend.

        :return: Dictionary containing the role preset's data
        :rtype: dict
        """
        return {
            'id': self.id,
            'name': self.name,
            'permissions': [perm.codename for perm in self.permissions.all()],
            'public': self.public,
            'creator': self.creator.email if self.creator else None,
        }

    def has_permission(self, permission: Permission | str | int) -> bool:
        """
        Check whether the preset has a given permission.

        :param permission: Permission to check for. The permission can be specified as either the
            permission object, its codename or its id.
        :type permission: Permission | str | int

        :return: `True` if the preset has the permission, `False` otherwise.
        :rtype: bool
        """
        return self.permissions.filter(id=ModelsRegistry.get_permission_id(permission)).exists()

    @transaction.atomic
    def add_permission(self, permission: Permission | str | int) -> None:
        """
        Add a permission to the preset.

        :param permission: Permission to add. The permission can be specified as either the
            permission object, its codename or its id.
        :type permission: Permission | str | int

        :raises ValidationError: If the preset already has the permission.
        """
        permission = ModelsRegistry.get_permission(permission)

        if self.has_permission(permission):
            raise ValidationError(f'Attempted to add permission {permission.codename} to preset '
                                  f'{self} which already has it')

        self.permissions.add(permission)

    @transaction.atomic
    def add_permissions(self, permissions: List[Permission] | List[str] | List[int]) -> None:
        """
        Add multiple permissions to the preset.

        :param permissions: List of permissions to add. The permissions can be specified as either
            a list of permission objects, their codenames or their ids.
        :type permissions: List[Permission] | List[str] | List[int]
        """
        permissions = ModelsRegistry.get_permissions(permissions)

        for permission in permissions:
            self.add_permission(permission)

    @transaction.atomic
    def delete(self) -> None:
        """
        Delete the preset.
        """
        self.permissions.clear()
        super().delete()


class RolePresetUser(models.Model):
    """
    This model is used to give users access to private presets.
    """

    #: User given access to the preset.
    user = models.ForeignKey(
        to=User,
        on_delete=models.CASCADE,
        verbose_name=_('user'),
        related_name='User_role_presets'
    )
    #: Preset the user has been given access to.
    preset = models.ForeignKey(
        to=RolePreset,
        on_delete=models.CASCADE,
        verbose_name=_('preset'),
        related_name='role_preset_users'
    )

    def __str__(self) -> str:
        """
        Returns the string representation of the RolePresetUser object.

        :return: String representation of the preset and the user.
        :rtype: str
        """
        return f'{self.preset}_{self.user}'<|MERGE_RESOLUTION|>--- conflicted
+++ resolved
@@ -537,12 +537,9 @@
         ADD_SUBMIT = 'add_submit', 'add_submit'
         EDIT_SUBMIT = 'edit_submit', 'change_submit'
         DEL_SUBMIT = 'delete_submit', 'delete_submit'
-<<<<<<< HEAD
         REJUDGE_SUBMIT = 'rejudge_submit', 'rejudge_submit'
-=======
         ADD_SUBMIT_AFTER_DEADLINE = 'add_submit_after_deadline', 'add_submit_after_deadline'
         ADD_SUBMIT_BEFORE_START = 'add_submit_before_start', 'add_submit_before_start'
->>>>>>> a194b0bb
 
         # Result related actions
         VIEW_RESULT = 'view_result', 'view_result'
